--- conflicted
+++ resolved
@@ -1,8 +1,8 @@
-/* A Bison parser, made by GNU Bison 3.0.2.  */
+/* A Bison parser, made by GNU Bison 3.0.4.  */
 
 /* Bison implementation for Yacc-like parsers in C
 
-   Copyright (C) 1984, 1989-1990, 2000-2013 Free Software Foundation, Inc.
+   Copyright (C) 1984, 1989-1990, 2000-2015 Free Software Foundation, Inc.
 
    This program is free software: you can redistribute it and/or modify
    it under the terms of the GNU General Public License as published by
@@ -44,7 +44,7 @@
 #define YYBISON 1
 
 /* Bison version.  */
-#define YYBISON_VERSION "3.0.2"
+#define YYBISON_VERSION "3.0.4"
 
 /* Skeleton name.  */
 #define YYSKELETON_NAME "yacc.c"
@@ -143,7 +143,7 @@
 // Needed for Bison 2.6 and higher, which do not automatically provide this typedef.
 typedef void* yyscan_t;
 
-#line 146 "SqlParser_gen.cpp" /* yacc.c:339  */
+#line 147 "SqlParser_gen.cpp" /* yacc.c:339  */
 
 # ifndef YY_NULLPTR
 #  if defined __cplusplus && 201103L <= __cplusplus
@@ -278,10 +278,10 @@
 
 /* Value type.  */
 #if ! defined YYSTYPE && ! defined YYSTYPE_IS_DECLARED
-typedef union YYSTYPE YYSTYPE;
+
 union YYSTYPE
 {
-#line 108 "../SqlParser.ypp" /* yacc.c:355  */
+#line 109 "../SqlParser.ypp" /* yacc.c:355  */
 
   quickstep::ParseString *string_value_;
 
@@ -358,12 +358,10 @@
   quickstep::PtrVector<quickstep::ParseSubqueryTableReference> *with_list_;
   quickstep::ParseSubqueryTableReference *with_list_element_;
 
-<<<<<<< HEAD
-#line 359 "SqlParser_gen.cpp" /* yacc.c:355  */
-=======
-#line 361 "SqlParser_gen.cpp" /* yacc.c:355  */
->>>>>>> faba89f8
+#line 362 "SqlParser_gen.cpp" /* yacc.c:355  */
 };
+
+typedef union YYSTYPE YYSTYPE;
 # define YYSTYPE_IS_TRIVIAL 1
 # define YYSTYPE_IS_DECLARED 1
 #endif
@@ -389,17 +387,13 @@
 #endif /* !YY_QUICKSTEP_YY_SQLPARSER_GEN_HPP_INCLUDED  */
 
 /* Copy the second part of user declarations.  */
-<<<<<<< HEAD
-#line 184 "../SqlParser.ypp" /* yacc.c:358  */
-=======
-#line 185 "../SqlParser.ypp" /* yacc.c:358  */
->>>>>>> faba89f8
+#line 186 "../SqlParser.ypp" /* yacc.c:358  */
 
 /* This header needs YYSTYPE, which is defined by the %union directive above */
 #include "SqlLexer_gen.hpp"
 void NotSupported(const YYLTYPE *location, yyscan_t yyscanner, const std::string &feature);
 
-#line 394 "SqlParser_gen.cpp" /* yacc.c:358  */
+#line 397 "SqlParser_gen.cpp" /* yacc.c:358  */
 
 #ifdef short
 # undef short
@@ -708,53 +702,28 @@
   /* YYRLINE[YYN] -- Source line where rule number YYN was defined.  */
 static const yytype_uint16 yyrline[] =
 {
-<<<<<<< HEAD
-       0,   493,   493,   497,   501,   504,   511,   514,   517,   520,
-     523,   526,   529,   532,   535,   538,   544,   550,   557,   563,
-     570,   579,   584,   589,   594,   599,   603,   609,   614,   617,
-     620,   625,   628,   631,   634,   637,   640,   643,   646,   649,
-     652,   664,   667,   670,   688,   708,   711,   714,   719,   724,
-     730,   736,   745,   749,   755,   758,   763,   768,   773,   780,
-     787,   791,   797,   800,   805,   808,   816,   820,   826,   829,
-     832,   837,   842,   847,   852,   856,   862,   865,   872,   880,
-     885,   890,   893,   898,   902,   906,   910,   916,   921,   926,
-     930,   936,   942,   947,   950,   955,   959,   965,   971,   977,
-     980,   984,   990,   993,   998,  1002,  1008,  1011,  1014,  1019,
-    1024,  1027,  1033,  1037,  1043,  1049,  1055,  1061,  1067,  1073,
-    1079,  1085,  1093,  1098,  1102,  1106,  1110,  1113,  1118,  1121,
-    1126,  1129,  1134,  1138,  1144,  1147,  1152,  1155,  1160,  1163,
-    1168,  1171,  1190,  1194,  1200,  1207,  1210,  1213,  1218,  1221,
-    1224,  1230,  1233,  1238,  1243,  1252,  1257,  1266,  1271,  1274,
-    1279,  1282,  1287,  1293,  1299,  1306,  1309,  1316,  1319,  1324,
-    1327,  1332,  1335,  1340,  1343,  1346,  1349,  1354,  1358,  1362,
-    1367,  1371,  1377,  1380,  1383,  1386,  1398,  1402,  1421,  1436,
-    1440,  1446,  1449,  1455,  1458,  1461,  1464,  1467,  1470,  1475,
-    1486,  1489,  1494,  1497,  1503,  1507,  1513,  1516,  1524,  1527,
-    1530,  1533
-=======
-       0,   498,   498,   502,   506,   509,   516,   519,   522,   525,
-     528,   531,   534,   537,   540,   543,   549,   555,   562,   568,
-     575,   584,   589,   601,   606,   611,   615,   621,   626,   629,
-     632,   637,   640,   643,   646,   649,   652,   655,   658,   661,
-     664,   676,   679,   682,   700,   720,   723,   726,   731,   736,
-     742,   748,   757,   761,   767,   770,   775,   780,   785,   792,
-     799,   803,   809,   812,   817,   820,   828,   831,   836,   840,
-     846,   849,   852,   857,   860,   867,   872,   883,   888,   895,
-     898,   904,   912,   917,   922,   925,   930,   934,   938,   942,
-     948,   953,   958,   962,   968,   974,   979,   982,   987,   991,
-     997,  1003,  1009,  1012,  1016,  1022,  1025,  1030,  1034,  1040,
-    1043,  1046,  1051,  1056,  1059,  1065,  1069,  1075,  1081,  1087,
-    1093,  1099,  1105,  1111,  1117,  1125,  1130,  1134,  1138,  1142,
-    1145,  1150,  1153,  1158,  1161,  1166,  1170,  1176,  1179,  1184,
-    1187,  1192,  1195,  1200,  1203,  1222,  1226,  1232,  1239,  1242,
-    1245,  1250,  1253,  1256,  1262,  1265,  1270,  1275,  1284,  1289,
-    1298,  1303,  1306,  1311,  1314,  1319,  1325,  1331,  1338,  1341,
-    1348,  1351,  1356,  1359,  1364,  1367,  1372,  1375,  1378,  1381,
-    1386,  1390,  1394,  1399,  1403,  1409,  1412,  1415,  1418,  1430,
-    1434,  1453,  1468,  1472,  1478,  1481,  1487,  1490,  1493,  1496,
-    1499,  1502,  1507,  1518,  1521,  1526,  1529,  1535,  1539,  1545,
-    1548,  1556,  1559,  1562,  1565
->>>>>>> faba89f8
+       0,   499,   499,   503,   507,   510,   517,   520,   523,   526,
+     529,   532,   535,   538,   541,   544,   550,   556,   563,   569,
+     576,   585,   590,   595,   600,   605,   609,   615,   620,   623,
+     626,   631,   634,   637,   640,   643,   646,   649,   652,   655,
+     658,   670,   673,   676,   694,   714,   717,   720,   725,   730,
+     736,   742,   751,   755,   761,   764,   769,   774,   779,   786,
+     793,   797,   803,   806,   811,   814,   822,   825,   830,   834,
+     840,   843,   846,   851,   854,   861,   866,   877,   881,   887,
+     890,   896,   904,   909,   914,   917,   922,   926,   930,   934,
+     940,   945,   950,   954,   960,   966,   971,   974,   979,   983,
+     989,   995,  1001,  1004,  1008,  1014,  1017,  1022,  1026,  1032,
+    1035,  1038,  1043,  1048,  1051,  1057,  1061,  1067,  1073,  1079,
+    1085,  1091,  1097,  1103,  1109,  1117,  1122,  1126,  1130,  1134,
+    1137,  1142,  1145,  1150,  1153,  1158,  1162,  1168,  1171,  1176,
+    1179,  1184,  1187,  1192,  1195,  1214,  1218,  1224,  1231,  1234,
+    1237,  1242,  1245,  1248,  1254,  1257,  1262,  1267,  1276,  1281,
+    1290,  1295,  1298,  1303,  1306,  1311,  1317,  1323,  1330,  1333,
+    1340,  1343,  1348,  1351,  1356,  1359,  1364,  1367,  1370,  1373,
+    1378,  1382,  1386,  1391,  1395,  1401,  1404,  1407,  1410,  1422,
+    1426,  1445,  1460,  1464,  1470,  1473,  1479,  1482,  1485,  1488,
+    1491,  1494,  1499,  1510,  1513,  1518,  1521,  1527,  1531,  1537,
+    1540,  1548,  1551,  1554,  1557
 };
 #endif
 
@@ -1763,1351 +1732,753 @@
   switch (yytype)
     {
           case 3: /* TOKEN_NAME  */
-<<<<<<< HEAD
-#line 484 "../SqlParser.ypp" /* yacc.c:1257  */
-=======
-#line 489 "../SqlParser.ypp" /* yacc.c:1257  */
->>>>>>> faba89f8
+#line 490 "../SqlParser.ypp" /* yacc.c:1257  */
       {
   if (((*yyvaluep).string_value_) != nullptr) {
     delete ((*yyvaluep).string_value_);
   }
 }
-<<<<<<< HEAD
-#line 1759 "SqlParser_gen.cpp" /* yacc.c:1257  */
+#line 1742 "SqlParser_gen.cpp" /* yacc.c:1257  */
         break;
 
     case 4: /* TOKEN_STRING_SINGLE_QUOTED  */
-#line 484 "../SqlParser.ypp" /* yacc.c:1257  */
-=======
-#line 1739 "SqlParser_gen.cpp" /* yacc.c:1257  */
-        break;
-
-    case 4: /* TOKEN_STRING_SINGLE_QUOTED  */
-#line 489 "../SqlParser.ypp" /* yacc.c:1257  */
->>>>>>> faba89f8
+#line 490 "../SqlParser.ypp" /* yacc.c:1257  */
       {
   if (((*yyvaluep).string_value_) != nullptr) {
     delete ((*yyvaluep).string_value_);
   }
 }
-<<<<<<< HEAD
-#line 1769 "SqlParser_gen.cpp" /* yacc.c:1257  */
+#line 1752 "SqlParser_gen.cpp" /* yacc.c:1257  */
         break;
 
     case 5: /* TOKEN_STRING_DOUBLE_QUOTED  */
-#line 484 "../SqlParser.ypp" /* yacc.c:1257  */
-=======
-#line 1749 "SqlParser_gen.cpp" /* yacc.c:1257  */
-        break;
-
-    case 5: /* TOKEN_STRING_DOUBLE_QUOTED  */
-#line 489 "../SqlParser.ypp" /* yacc.c:1257  */
->>>>>>> faba89f8
+#line 490 "../SqlParser.ypp" /* yacc.c:1257  */
       {
   if (((*yyvaluep).string_value_) != nullptr) {
     delete ((*yyvaluep).string_value_);
   }
 }
-<<<<<<< HEAD
-#line 1779 "SqlParser_gen.cpp" /* yacc.c:1257  */
+#line 1762 "SqlParser_gen.cpp" /* yacc.c:1257  */
         break;
 
     case 6: /* TOKEN_UNSIGNED_NUMVAL  */
-#line 484 "../SqlParser.ypp" /* yacc.c:1257  */
-=======
-#line 1759 "SqlParser_gen.cpp" /* yacc.c:1257  */
-        break;
-
-    case 6: /* TOKEN_UNSIGNED_NUMVAL  */
-#line 489 "../SqlParser.ypp" /* yacc.c:1257  */
->>>>>>> faba89f8
+#line 490 "../SqlParser.ypp" /* yacc.c:1257  */
       {
   if (((*yyvaluep).numeric_literal_value_) != nullptr) {
     delete ((*yyvaluep).numeric_literal_value_);
   }
 }
-<<<<<<< HEAD
-#line 1789 "SqlParser_gen.cpp" /* yacc.c:1257  */
-        break;
-
-    case 108: /* sql_statement  */
-#line 484 "../SqlParser.ypp" /* yacc.c:1257  */
-=======
-#line 1769 "SqlParser_gen.cpp" /* yacc.c:1257  */
+#line 1772 "SqlParser_gen.cpp" /* yacc.c:1257  */
         break;
 
     case 109: /* sql_statement  */
-#line 489 "../SqlParser.ypp" /* yacc.c:1257  */
->>>>>>> faba89f8
+#line 490 "../SqlParser.ypp" /* yacc.c:1257  */
       {
   if (((*yyvaluep).statement_) != nullptr) {
     delete ((*yyvaluep).statement_);
   }
 }
-<<<<<<< HEAD
-#line 1799 "SqlParser_gen.cpp" /* yacc.c:1257  */
-        break;
-
-    case 109: /* quit_statement  */
-#line 484 "../SqlParser.ypp" /* yacc.c:1257  */
-=======
-#line 1779 "SqlParser_gen.cpp" /* yacc.c:1257  */
+#line 1782 "SqlParser_gen.cpp" /* yacc.c:1257  */
         break;
 
     case 110: /* quit_statement  */
-#line 489 "../SqlParser.ypp" /* yacc.c:1257  */
->>>>>>> faba89f8
+#line 490 "../SqlParser.ypp" /* yacc.c:1257  */
       {
   if (((*yyvaluep).quit_statement_) != nullptr) {
     delete ((*yyvaluep).quit_statement_);
   }
 }
-<<<<<<< HEAD
-#line 1809 "SqlParser_gen.cpp" /* yacc.c:1257  */
-        break;
-
-    case 110: /* alter_table_statement  */
-#line 484 "../SqlParser.ypp" /* yacc.c:1257  */
-=======
-#line 1789 "SqlParser_gen.cpp" /* yacc.c:1257  */
+#line 1792 "SqlParser_gen.cpp" /* yacc.c:1257  */
         break;
 
     case 111: /* alter_table_statement  */
-#line 489 "../SqlParser.ypp" /* yacc.c:1257  */
->>>>>>> faba89f8
+#line 490 "../SqlParser.ypp" /* yacc.c:1257  */
       {
   if (((*yyvaluep).statement_) != nullptr) {
     delete ((*yyvaluep).statement_);
   }
 }
-<<<<<<< HEAD
-#line 1819 "SqlParser_gen.cpp" /* yacc.c:1257  */
-        break;
-
-    case 111: /* create_table_statement  */
-#line 484 "../SqlParser.ypp" /* yacc.c:1257  */
-=======
-#line 1799 "SqlParser_gen.cpp" /* yacc.c:1257  */
+#line 1802 "SqlParser_gen.cpp" /* yacc.c:1257  */
         break;
 
     case 112: /* create_table_statement  */
-#line 489 "../SqlParser.ypp" /* yacc.c:1257  */
->>>>>>> faba89f8
+#line 490 "../SqlParser.ypp" /* yacc.c:1257  */
       {
   if (((*yyvaluep).create_table_statement_) != nullptr) {
     delete ((*yyvaluep).create_table_statement_);
   }
 }
-<<<<<<< HEAD
-#line 1829 "SqlParser_gen.cpp" /* yacc.c:1257  */
-        break;
-
-    case 112: /* create_index_statement  */
-#line 484 "../SqlParser.ypp" /* yacc.c:1257  */
-=======
-#line 1809 "SqlParser_gen.cpp" /* yacc.c:1257  */
+#line 1812 "SqlParser_gen.cpp" /* yacc.c:1257  */
         break;
 
     case 113: /* create_index_statement  */
-#line 489 "../SqlParser.ypp" /* yacc.c:1257  */
->>>>>>> faba89f8
+#line 490 "../SqlParser.ypp" /* yacc.c:1257  */
       {
   if (((*yyvaluep).statement_) != nullptr) {
     delete ((*yyvaluep).statement_);
   }
 }
-<<<<<<< HEAD
-#line 1839 "SqlParser_gen.cpp" /* yacc.c:1257  */
-        break;
-
-    case 113: /* drop_table_statement  */
-#line 484 "../SqlParser.ypp" /* yacc.c:1257  */
-=======
-#line 1819 "SqlParser_gen.cpp" /* yacc.c:1257  */
+#line 1822 "SqlParser_gen.cpp" /* yacc.c:1257  */
         break;
 
     case 114: /* drop_table_statement  */
-#line 489 "../SqlParser.ypp" /* yacc.c:1257  */
->>>>>>> faba89f8
+#line 490 "../SqlParser.ypp" /* yacc.c:1257  */
       {
   if (((*yyvaluep).drop_table_statement_) != nullptr) {
     delete ((*yyvaluep).drop_table_statement_);
   }
 }
-<<<<<<< HEAD
-#line 1849 "SqlParser_gen.cpp" /* yacc.c:1257  */
-        break;
-
-    case 114: /* column_def  */
-#line 484 "../SqlParser.ypp" /* yacc.c:1257  */
-=======
-#line 1829 "SqlParser_gen.cpp" /* yacc.c:1257  */
+#line 1832 "SqlParser_gen.cpp" /* yacc.c:1257  */
         break;
 
     case 115: /* column_def  */
-#line 489 "../SqlParser.ypp" /* yacc.c:1257  */
->>>>>>> faba89f8
+#line 490 "../SqlParser.ypp" /* yacc.c:1257  */
       {
   if (((*yyvaluep).attribute_definition_) != nullptr) {
     delete ((*yyvaluep).attribute_definition_);
   }
 }
-<<<<<<< HEAD
-#line 1859 "SqlParser_gen.cpp" /* yacc.c:1257  */
-        break;
-
-    case 115: /* column_def_commalist  */
-#line 484 "../SqlParser.ypp" /* yacc.c:1257  */
-=======
-#line 1839 "SqlParser_gen.cpp" /* yacc.c:1257  */
+#line 1842 "SqlParser_gen.cpp" /* yacc.c:1257  */
         break;
 
     case 116: /* column_def_commalist  */
-#line 489 "../SqlParser.ypp" /* yacc.c:1257  */
->>>>>>> faba89f8
+#line 490 "../SqlParser.ypp" /* yacc.c:1257  */
       {
   if (((*yyvaluep).attribute_definition_list_) != nullptr) {
     delete ((*yyvaluep).attribute_definition_list_);
   }
 }
-<<<<<<< HEAD
-#line 1869 "SqlParser_gen.cpp" /* yacc.c:1257  */
-        break;
-
-    case 116: /* data_type  */
-#line 484 "../SqlParser.ypp" /* yacc.c:1257  */
-=======
-#line 1849 "SqlParser_gen.cpp" /* yacc.c:1257  */
+#line 1852 "SqlParser_gen.cpp" /* yacc.c:1257  */
         break;
 
     case 117: /* data_type  */
-#line 489 "../SqlParser.ypp" /* yacc.c:1257  */
->>>>>>> faba89f8
+#line 490 "../SqlParser.ypp" /* yacc.c:1257  */
       {
   if (((*yyvaluep).data_type_) != nullptr) {
     delete ((*yyvaluep).data_type_);
   }
 }
-<<<<<<< HEAD
-#line 1879 "SqlParser_gen.cpp" /* yacc.c:1257  */
-        break;
-
-    case 117: /* column_constraint_def  */
-#line 484 "../SqlParser.ypp" /* yacc.c:1257  */
-=======
-#line 1859 "SqlParser_gen.cpp" /* yacc.c:1257  */
+#line 1862 "SqlParser_gen.cpp" /* yacc.c:1257  */
         break;
 
     case 118: /* column_constraint_def  */
-#line 489 "../SqlParser.ypp" /* yacc.c:1257  */
->>>>>>> faba89f8
+#line 490 "../SqlParser.ypp" /* yacc.c:1257  */
       {
   if (((*yyvaluep).column_constraint_) != nullptr) {
     delete ((*yyvaluep).column_constraint_);
   }
 }
-<<<<<<< HEAD
-#line 1889 "SqlParser_gen.cpp" /* yacc.c:1257  */
-        break;
-
-    case 118: /* column_constraint_def_list  */
-#line 484 "../SqlParser.ypp" /* yacc.c:1257  */
-=======
-#line 1869 "SqlParser_gen.cpp" /* yacc.c:1257  */
+#line 1872 "SqlParser_gen.cpp" /* yacc.c:1257  */
         break;
 
     case 119: /* column_constraint_def_list  */
-#line 489 "../SqlParser.ypp" /* yacc.c:1257  */
->>>>>>> faba89f8
+#line 490 "../SqlParser.ypp" /* yacc.c:1257  */
       {
   if (((*yyvaluep).column_constraint_list_) != nullptr) {
     delete ((*yyvaluep).column_constraint_list_);
   }
 }
-<<<<<<< HEAD
-#line 1899 "SqlParser_gen.cpp" /* yacc.c:1257  */
-        break;
-
-    case 119: /* opt_column_constraint_def_list  */
-#line 484 "../SqlParser.ypp" /* yacc.c:1257  */
-=======
-#line 1879 "SqlParser_gen.cpp" /* yacc.c:1257  */
+#line 1882 "SqlParser_gen.cpp" /* yacc.c:1257  */
         break;
 
     case 120: /* opt_column_constraint_def_list  */
-#line 489 "../SqlParser.ypp" /* yacc.c:1257  */
->>>>>>> faba89f8
+#line 490 "../SqlParser.ypp" /* yacc.c:1257  */
       {
   if (((*yyvaluep).column_constraint_list_) != nullptr) {
     delete ((*yyvaluep).column_constraint_list_);
   }
 }
-<<<<<<< HEAD
-#line 1909 "SqlParser_gen.cpp" /* yacc.c:1257  */
-        break;
-
-    case 123: /* opt_column_list  */
-#line 484 "../SqlParser.ypp" /* yacc.c:1257  */
-=======
-#line 1889 "SqlParser_gen.cpp" /* yacc.c:1257  */
+#line 1892 "SqlParser_gen.cpp" /* yacc.c:1257  */
         break;
 
     case 124: /* opt_column_list  */
-#line 489 "../SqlParser.ypp" /* yacc.c:1257  */
->>>>>>> faba89f8
+#line 490 "../SqlParser.ypp" /* yacc.c:1257  */
       {
   if (((*yyvaluep).string_list_) != nullptr) {
     delete ((*yyvaluep).string_list_);
   }
 }
-<<<<<<< HEAD
-#line 1919 "SqlParser_gen.cpp" /* yacc.c:1257  */
-        break;
-
-    case 124: /* key_value_list  */
-#line 484 "../SqlParser.ypp" /* yacc.c:1257  */
-=======
-#line 1899 "SqlParser_gen.cpp" /* yacc.c:1257  */
+#line 1902 "SqlParser_gen.cpp" /* yacc.c:1257  */
         break;
 
     case 125: /* opt_block_properties  */
-#line 489 "../SqlParser.ypp" /* yacc.c:1257  */
+#line 490 "../SqlParser.ypp" /* yacc.c:1257  */
       {
   if (((*yyvaluep).block_properties_) != nullptr) {
     delete ((*yyvaluep).block_properties_);
   }
 }
-#line 1909 "SqlParser_gen.cpp" /* yacc.c:1257  */
+#line 1912 "SqlParser_gen.cpp" /* yacc.c:1257  */
         break;
 
     case 126: /* key_value_list  */
-#line 489 "../SqlParser.ypp" /* yacc.c:1257  */
->>>>>>> faba89f8
+#line 490 "../SqlParser.ypp" /* yacc.c:1257  */
       {
   if (((*yyvaluep).key_value_list_) != nullptr) {
     delete ((*yyvaluep).key_value_list_);
   }
 }
-<<<<<<< HEAD
-#line 1929 "SqlParser_gen.cpp" /* yacc.c:1257  */
-        break;
-
-    case 125: /* key_value  */
-#line 484 "../SqlParser.ypp" /* yacc.c:1257  */
-=======
-#line 1919 "SqlParser_gen.cpp" /* yacc.c:1257  */
+#line 1922 "SqlParser_gen.cpp" /* yacc.c:1257  */
         break;
 
     case 127: /* key_value  */
-#line 489 "../SqlParser.ypp" /* yacc.c:1257  */
->>>>>>> faba89f8
+#line 490 "../SqlParser.ypp" /* yacc.c:1257  */
       {
   if (((*yyvaluep).key_value_) != nullptr) {
     delete ((*yyvaluep).key_value_);
   }
 }
-<<<<<<< HEAD
-#line 1939 "SqlParser_gen.cpp" /* yacc.c:1257  */
-        break;
-
-    case 126: /* key_string_value  */
-#line 484 "../SqlParser.ypp" /* yacc.c:1257  */
-=======
-#line 1929 "SqlParser_gen.cpp" /* yacc.c:1257  */
+#line 1932 "SqlParser_gen.cpp" /* yacc.c:1257  */
         break;
 
     case 128: /* key_string_value  */
-#line 489 "../SqlParser.ypp" /* yacc.c:1257  */
->>>>>>> faba89f8
+#line 490 "../SqlParser.ypp" /* yacc.c:1257  */
       {
   if (((*yyvaluep).key_string_value_) != nullptr) {
     delete ((*yyvaluep).key_string_value_);
   }
 }
-<<<<<<< HEAD
-#line 1949 "SqlParser_gen.cpp" /* yacc.c:1257  */
-        break;
-
-    case 127: /* key_string_list  */
-#line 484 "../SqlParser.ypp" /* yacc.c:1257  */
-=======
-#line 1939 "SqlParser_gen.cpp" /* yacc.c:1257  */
+#line 1942 "SqlParser_gen.cpp" /* yacc.c:1257  */
         break;
 
     case 129: /* key_string_list  */
-#line 489 "../SqlParser.ypp" /* yacc.c:1257  */
->>>>>>> faba89f8
+#line 490 "../SqlParser.ypp" /* yacc.c:1257  */
       {
   if (((*yyvaluep).key_string_list_) != nullptr) {
     delete ((*yyvaluep).key_string_list_);
   }
 }
-<<<<<<< HEAD
-#line 1959 "SqlParser_gen.cpp" /* yacc.c:1257  */
-        break;
-
-    case 128: /* key_literal_value  */
-#line 484 "../SqlParser.ypp" /* yacc.c:1257  */
-=======
-#line 1949 "SqlParser_gen.cpp" /* yacc.c:1257  */
+#line 1952 "SqlParser_gen.cpp" /* yacc.c:1257  */
         break;
 
     case 130: /* key_integer_value  */
-#line 489 "../SqlParser.ypp" /* yacc.c:1257  */
->>>>>>> faba89f8
+#line 490 "../SqlParser.ypp" /* yacc.c:1257  */
       {
   if (((*yyvaluep).key_integer_value_) != nullptr) {
     delete ((*yyvaluep).key_integer_value_);
   }
 }
-<<<<<<< HEAD
-#line 1969 "SqlParser_gen.cpp" /* yacc.c:1257  */
-        break;
-
-    case 129: /* index_type  */
-#line 484 "../SqlParser.ypp" /* yacc.c:1257  */
-=======
-#line 1959 "SqlParser_gen.cpp" /* yacc.c:1257  */
+#line 1962 "SqlParser_gen.cpp" /* yacc.c:1257  */
         break;
 
     case 131: /* index_type  */
-#line 489 "../SqlParser.ypp" /* yacc.c:1257  */
->>>>>>> faba89f8
+#line 490 "../SqlParser.ypp" /* yacc.c:1257  */
       {
   if (((*yyvaluep).string_value_) != nullptr) {
     delete ((*yyvaluep).string_value_);
   }
 }
-<<<<<<< HEAD
-#line 1979 "SqlParser_gen.cpp" /* yacc.c:1257  */
-        break;
-
-    case 130: /* opt_index_properties  */
-#line 484 "../SqlParser.ypp" /* yacc.c:1257  */
-=======
-#line 1969 "SqlParser_gen.cpp" /* yacc.c:1257  */
+#line 1972 "SqlParser_gen.cpp" /* yacc.c:1257  */
         break;
 
     case 132: /* opt_index_properties  */
-#line 489 "../SqlParser.ypp" /* yacc.c:1257  */
->>>>>>> faba89f8
+#line 490 "../SqlParser.ypp" /* yacc.c:1257  */
       {
   if (((*yyvaluep).key_value_list_) != nullptr) {
     delete ((*yyvaluep).key_value_list_);
   }
 }
-<<<<<<< HEAD
-#line 1989 "SqlParser_gen.cpp" /* yacc.c:1257  */
-        break;
-
-    case 131: /* insert_statement  */
-#line 484 "../SqlParser.ypp" /* yacc.c:1257  */
-=======
-#line 1979 "SqlParser_gen.cpp" /* yacc.c:1257  */
+#line 1982 "SqlParser_gen.cpp" /* yacc.c:1257  */
         break;
 
     case 133: /* insert_statement  */
-#line 489 "../SqlParser.ypp" /* yacc.c:1257  */
->>>>>>> faba89f8
+#line 490 "../SqlParser.ypp" /* yacc.c:1257  */
       {
   if (((*yyvaluep).insert_statement_) != nullptr) {
     delete ((*yyvaluep).insert_statement_);
   }
 }
-<<<<<<< HEAD
-#line 1999 "SqlParser_gen.cpp" /* yacc.c:1257  */
-        break;
-
-    case 132: /* copy_from_statement  */
-#line 484 "../SqlParser.ypp" /* yacc.c:1257  */
-=======
-#line 1989 "SqlParser_gen.cpp" /* yacc.c:1257  */
+#line 1992 "SqlParser_gen.cpp" /* yacc.c:1257  */
         break;
 
     case 134: /* copy_from_statement  */
-#line 489 "../SqlParser.ypp" /* yacc.c:1257  */
->>>>>>> faba89f8
+#line 490 "../SqlParser.ypp" /* yacc.c:1257  */
       {
   if (((*yyvaluep).copy_from_statement_) != nullptr) {
     delete ((*yyvaluep).copy_from_statement_);
   }
 }
-<<<<<<< HEAD
-#line 2009 "SqlParser_gen.cpp" /* yacc.c:1257  */
-        break;
-
-    case 133: /* opt_copy_from_params  */
-#line 484 "../SqlParser.ypp" /* yacc.c:1257  */
-=======
-#line 1999 "SqlParser_gen.cpp" /* yacc.c:1257  */
+#line 2002 "SqlParser_gen.cpp" /* yacc.c:1257  */
         break;
 
     case 135: /* opt_copy_from_params  */
-#line 489 "../SqlParser.ypp" /* yacc.c:1257  */
->>>>>>> faba89f8
+#line 490 "../SqlParser.ypp" /* yacc.c:1257  */
       {
   if (((*yyvaluep).copy_from_params_) != nullptr) {
     delete ((*yyvaluep).copy_from_params_);
   }
 }
-<<<<<<< HEAD
-#line 2019 "SqlParser_gen.cpp" /* yacc.c:1257  */
-        break;
-
-    case 134: /* copy_from_params  */
-#line 484 "../SqlParser.ypp" /* yacc.c:1257  */
-=======
-#line 2009 "SqlParser_gen.cpp" /* yacc.c:1257  */
+#line 2012 "SqlParser_gen.cpp" /* yacc.c:1257  */
         break;
 
     case 136: /* copy_from_params  */
-#line 489 "../SqlParser.ypp" /* yacc.c:1257  */
->>>>>>> faba89f8
+#line 490 "../SqlParser.ypp" /* yacc.c:1257  */
       {
   if (((*yyvaluep).copy_from_params_) != nullptr) {
     delete ((*yyvaluep).copy_from_params_);
   }
 }
-<<<<<<< HEAD
-#line 2029 "SqlParser_gen.cpp" /* yacc.c:1257  */
-        break;
-
-    case 135: /* update_statement  */
-#line 484 "../SqlParser.ypp" /* yacc.c:1257  */
-=======
-#line 2019 "SqlParser_gen.cpp" /* yacc.c:1257  */
+#line 2022 "SqlParser_gen.cpp" /* yacc.c:1257  */
         break;
 
     case 137: /* update_statement  */
-#line 489 "../SqlParser.ypp" /* yacc.c:1257  */
->>>>>>> faba89f8
+#line 490 "../SqlParser.ypp" /* yacc.c:1257  */
       {
   if (((*yyvaluep).update_statement_) != nullptr) {
     delete ((*yyvaluep).update_statement_);
   }
 }
-<<<<<<< HEAD
-#line 2039 "SqlParser_gen.cpp" /* yacc.c:1257  */
-        break;
-
-    case 136: /* delete_statement  */
-#line 484 "../SqlParser.ypp" /* yacc.c:1257  */
-=======
-#line 2029 "SqlParser_gen.cpp" /* yacc.c:1257  */
+#line 2032 "SqlParser_gen.cpp" /* yacc.c:1257  */
         break;
 
     case 138: /* delete_statement  */
-#line 489 "../SqlParser.ypp" /* yacc.c:1257  */
->>>>>>> faba89f8
+#line 490 "../SqlParser.ypp" /* yacc.c:1257  */
       {
   if (((*yyvaluep).delete_statement_) != nullptr) {
     delete ((*yyvaluep).delete_statement_);
   }
 }
-<<<<<<< HEAD
-#line 2049 "SqlParser_gen.cpp" /* yacc.c:1257  */
-        break;
-
-    case 137: /* assignment_list  */
-#line 484 "../SqlParser.ypp" /* yacc.c:1257  */
-=======
-#line 2039 "SqlParser_gen.cpp" /* yacc.c:1257  */
+#line 2042 "SqlParser_gen.cpp" /* yacc.c:1257  */
         break;
 
     case 139: /* assignment_list  */
-#line 489 "../SqlParser.ypp" /* yacc.c:1257  */
->>>>>>> faba89f8
+#line 490 "../SqlParser.ypp" /* yacc.c:1257  */
       {
   if (((*yyvaluep).assignment_list_) != nullptr) {
     delete ((*yyvaluep).assignment_list_);
   }
 }
-<<<<<<< HEAD
-#line 2059 "SqlParser_gen.cpp" /* yacc.c:1257  */
-        break;
-
-    case 138: /* assignment_item  */
-#line 484 "../SqlParser.ypp" /* yacc.c:1257  */
-=======
-#line 2049 "SqlParser_gen.cpp" /* yacc.c:1257  */
+#line 2052 "SqlParser_gen.cpp" /* yacc.c:1257  */
         break;
 
     case 140: /* assignment_item  */
-#line 489 "../SqlParser.ypp" /* yacc.c:1257  */
->>>>>>> faba89f8
+#line 490 "../SqlParser.ypp" /* yacc.c:1257  */
       {
   if (((*yyvaluep).assignment_) != nullptr) {
     delete ((*yyvaluep).assignment_);
   }
 }
-<<<<<<< HEAD
-#line 2069 "SqlParser_gen.cpp" /* yacc.c:1257  */
-        break;
-
-    case 139: /* select_statement  */
-#line 484 "../SqlParser.ypp" /* yacc.c:1257  */
-=======
-#line 2059 "SqlParser_gen.cpp" /* yacc.c:1257  */
+#line 2062 "SqlParser_gen.cpp" /* yacc.c:1257  */
         break;
 
     case 141: /* select_statement  */
-#line 489 "../SqlParser.ypp" /* yacc.c:1257  */
->>>>>>> faba89f8
+#line 490 "../SqlParser.ypp" /* yacc.c:1257  */
       {
   if (((*yyvaluep).select_statement_) != nullptr) {
     delete ((*yyvaluep).select_statement_);
   }
 }
-<<<<<<< HEAD
-#line 2079 "SqlParser_gen.cpp" /* yacc.c:1257  */
-        break;
-
-    case 140: /* opt_with_clause  */
-#line 484 "../SqlParser.ypp" /* yacc.c:1257  */
-=======
-#line 2069 "SqlParser_gen.cpp" /* yacc.c:1257  */
+#line 2072 "SqlParser_gen.cpp" /* yacc.c:1257  */
         break;
 
     case 142: /* opt_with_clause  */
-#line 489 "../SqlParser.ypp" /* yacc.c:1257  */
->>>>>>> faba89f8
+#line 490 "../SqlParser.ypp" /* yacc.c:1257  */
       {
   if (((*yyvaluep).with_list_) != nullptr) {
     delete ((*yyvaluep).with_list_);
   }
 }
-<<<<<<< HEAD
-#line 2089 "SqlParser_gen.cpp" /* yacc.c:1257  */
-        break;
-
-    case 141: /* with_list  */
-#line 484 "../SqlParser.ypp" /* yacc.c:1257  */
-=======
-#line 2079 "SqlParser_gen.cpp" /* yacc.c:1257  */
+#line 2082 "SqlParser_gen.cpp" /* yacc.c:1257  */
         break;
 
     case 143: /* with_list  */
-#line 489 "../SqlParser.ypp" /* yacc.c:1257  */
->>>>>>> faba89f8
+#line 490 "../SqlParser.ypp" /* yacc.c:1257  */
       {
   if (((*yyvaluep).with_list_) != nullptr) {
     delete ((*yyvaluep).with_list_);
   }
 }
-<<<<<<< HEAD
-#line 2099 "SqlParser_gen.cpp" /* yacc.c:1257  */
-        break;
-
-    case 142: /* with_list_element  */
-#line 484 "../SqlParser.ypp" /* yacc.c:1257  */
-=======
-#line 2089 "SqlParser_gen.cpp" /* yacc.c:1257  */
+#line 2092 "SqlParser_gen.cpp" /* yacc.c:1257  */
         break;
 
     case 144: /* with_list_element  */
-#line 489 "../SqlParser.ypp" /* yacc.c:1257  */
->>>>>>> faba89f8
+#line 490 "../SqlParser.ypp" /* yacc.c:1257  */
       {
   if (((*yyvaluep).with_list_element_) != nullptr) {
     delete ((*yyvaluep).with_list_element_);
   }
 }
-<<<<<<< HEAD
-#line 2109 "SqlParser_gen.cpp" /* yacc.c:1257  */
-        break;
-
-    case 143: /* select_query  */
-#line 484 "../SqlParser.ypp" /* yacc.c:1257  */
-=======
-#line 2099 "SqlParser_gen.cpp" /* yacc.c:1257  */
+#line 2102 "SqlParser_gen.cpp" /* yacc.c:1257  */
         break;
 
     case 145: /* select_query  */
-#line 489 "../SqlParser.ypp" /* yacc.c:1257  */
->>>>>>> faba89f8
+#line 490 "../SqlParser.ypp" /* yacc.c:1257  */
       {
   if (((*yyvaluep).select_query_) != nullptr) {
     delete ((*yyvaluep).select_query_);
   }
 }
-<<<<<<< HEAD
-#line 2119 "SqlParser_gen.cpp" /* yacc.c:1257  */
-        break;
-
-    case 145: /* selection  */
-#line 484 "../SqlParser.ypp" /* yacc.c:1257  */
-=======
-#line 2109 "SqlParser_gen.cpp" /* yacc.c:1257  */
+#line 2112 "SqlParser_gen.cpp" /* yacc.c:1257  */
         break;
 
     case 147: /* selection  */
-#line 489 "../SqlParser.ypp" /* yacc.c:1257  */
->>>>>>> faba89f8
+#line 490 "../SqlParser.ypp" /* yacc.c:1257  */
       {
   if (((*yyvaluep).selection_) != nullptr) {
     delete ((*yyvaluep).selection_);
   }
 }
-<<<<<<< HEAD
-#line 2129 "SqlParser_gen.cpp" /* yacc.c:1257  */
-        break;
-
-    case 146: /* selection_item_commalist  */
-#line 484 "../SqlParser.ypp" /* yacc.c:1257  */
-=======
-#line 2119 "SqlParser_gen.cpp" /* yacc.c:1257  */
+#line 2122 "SqlParser_gen.cpp" /* yacc.c:1257  */
         break;
 
     case 148: /* selection_item_commalist  */
-#line 489 "../SqlParser.ypp" /* yacc.c:1257  */
->>>>>>> faba89f8
+#line 490 "../SqlParser.ypp" /* yacc.c:1257  */
       {
   if (((*yyvaluep).selection_list_) != nullptr) {
     delete ((*yyvaluep).selection_list_);
   }
 }
-<<<<<<< HEAD
-#line 2139 "SqlParser_gen.cpp" /* yacc.c:1257  */
-        break;
-
-    case 147: /* selection_item  */
-#line 484 "../SqlParser.ypp" /* yacc.c:1257  */
-=======
-#line 2129 "SqlParser_gen.cpp" /* yacc.c:1257  */
+#line 2132 "SqlParser_gen.cpp" /* yacc.c:1257  */
         break;
 
     case 149: /* selection_item  */
-#line 489 "../SqlParser.ypp" /* yacc.c:1257  */
->>>>>>> faba89f8
+#line 490 "../SqlParser.ypp" /* yacc.c:1257  */
       {
   if (((*yyvaluep).selection_item_) != nullptr) {
     delete ((*yyvaluep).selection_item_);
   }
 }
-<<<<<<< HEAD
-#line 2149 "SqlParser_gen.cpp" /* yacc.c:1257  */
-        break;
-
-    case 148: /* from_clause  */
-#line 484 "../SqlParser.ypp" /* yacc.c:1257  */
-=======
-#line 2139 "SqlParser_gen.cpp" /* yacc.c:1257  */
+#line 2142 "SqlParser_gen.cpp" /* yacc.c:1257  */
         break;
 
     case 150: /* from_clause  */
-#line 489 "../SqlParser.ypp" /* yacc.c:1257  */
->>>>>>> faba89f8
+#line 490 "../SqlParser.ypp" /* yacc.c:1257  */
       {
   if (((*yyvaluep).table_reference_list_) != nullptr) {
     delete ((*yyvaluep).table_reference_list_);
   }
 }
-<<<<<<< HEAD
-#line 2159 "SqlParser_gen.cpp" /* yacc.c:1257  */
-        break;
-
-    case 152: /* subquery_expression  */
-#line 484 "../SqlParser.ypp" /* yacc.c:1257  */
-=======
-#line 2149 "SqlParser_gen.cpp" /* yacc.c:1257  */
+#line 2152 "SqlParser_gen.cpp" /* yacc.c:1257  */
         break;
 
     case 154: /* subquery_expression  */
-#line 489 "../SqlParser.ypp" /* yacc.c:1257  */
->>>>>>> faba89f8
+#line 490 "../SqlParser.ypp" /* yacc.c:1257  */
       {
   if (((*yyvaluep).subquery_expression_) != nullptr) {
     delete ((*yyvaluep).subquery_expression_);
   }
 }
-<<<<<<< HEAD
-#line 2169 "SqlParser_gen.cpp" /* yacc.c:1257  */
-        break;
-
-    case 153: /* table_reference  */
-#line 484 "../SqlParser.ypp" /* yacc.c:1257  */
-=======
-#line 2159 "SqlParser_gen.cpp" /* yacc.c:1257  */
+#line 2162 "SqlParser_gen.cpp" /* yacc.c:1257  */
         break;
 
     case 155: /* table_reference  */
-#line 489 "../SqlParser.ypp" /* yacc.c:1257  */
->>>>>>> faba89f8
+#line 490 "../SqlParser.ypp" /* yacc.c:1257  */
       {
   if (((*yyvaluep).table_reference_) != nullptr) {
     delete ((*yyvaluep).table_reference_);
   }
 }
-<<<<<<< HEAD
-#line 2179 "SqlParser_gen.cpp" /* yacc.c:1257  */
-        break;
-
-    case 154: /* table_reference_signature  */
-#line 484 "../SqlParser.ypp" /* yacc.c:1257  */
-=======
-#line 2169 "SqlParser_gen.cpp" /* yacc.c:1257  */
+#line 2172 "SqlParser_gen.cpp" /* yacc.c:1257  */
         break;
 
     case 156: /* table_reference_signature  */
-#line 489 "../SqlParser.ypp" /* yacc.c:1257  */
->>>>>>> faba89f8
+#line 490 "../SqlParser.ypp" /* yacc.c:1257  */
       {
   if (((*yyvaluep).table_reference_signature_) != nullptr) {
     delete ((*yyvaluep).table_reference_signature_);
   }
 }
-<<<<<<< HEAD
-#line 2189 "SqlParser_gen.cpp" /* yacc.c:1257  */
-        break;
-
-    case 155: /* table_reference_signature_primary  */
-#line 484 "../SqlParser.ypp" /* yacc.c:1257  */
-=======
-#line 2179 "SqlParser_gen.cpp" /* yacc.c:1257  */
+#line 2182 "SqlParser_gen.cpp" /* yacc.c:1257  */
         break;
 
     case 157: /* table_reference_signature_primary  */
-#line 489 "../SqlParser.ypp" /* yacc.c:1257  */
->>>>>>> faba89f8
+#line 490 "../SqlParser.ypp" /* yacc.c:1257  */
       {
   if (((*yyvaluep).table_reference_signature_) != nullptr) {
     delete ((*yyvaluep).table_reference_signature_);
   }
 }
-<<<<<<< HEAD
-#line 2199 "SqlParser_gen.cpp" /* yacc.c:1257  */
-        break;
-
-    case 156: /* table_reference_commalist  */
-#line 484 "../SqlParser.ypp" /* yacc.c:1257  */
-=======
-#line 2189 "SqlParser_gen.cpp" /* yacc.c:1257  */
+#line 2192 "SqlParser_gen.cpp" /* yacc.c:1257  */
         break;
 
     case 158: /* table_reference_commalist  */
-#line 489 "../SqlParser.ypp" /* yacc.c:1257  */
->>>>>>> faba89f8
+#line 490 "../SqlParser.ypp" /* yacc.c:1257  */
       {
   if (((*yyvaluep).table_reference_list_) != nullptr) {
     delete ((*yyvaluep).table_reference_list_);
   }
 }
-<<<<<<< HEAD
-#line 2209 "SqlParser_gen.cpp" /* yacc.c:1257  */
-        break;
-
-    case 157: /* opt_group_by_clause  */
-#line 484 "../SqlParser.ypp" /* yacc.c:1257  */
-=======
-#line 2199 "SqlParser_gen.cpp" /* yacc.c:1257  */
+#line 2202 "SqlParser_gen.cpp" /* yacc.c:1257  */
         break;
 
     case 159: /* opt_group_by_clause  */
-#line 489 "../SqlParser.ypp" /* yacc.c:1257  */
->>>>>>> faba89f8
+#line 490 "../SqlParser.ypp" /* yacc.c:1257  */
       {
   if (((*yyvaluep).opt_group_by_clause_) != nullptr) {
     delete ((*yyvaluep).opt_group_by_clause_);
   }
 }
-<<<<<<< HEAD
-#line 2219 "SqlParser_gen.cpp" /* yacc.c:1257  */
-        break;
-
-    case 158: /* opt_having_clause  */
-#line 484 "../SqlParser.ypp" /* yacc.c:1257  */
-=======
-#line 2209 "SqlParser_gen.cpp" /* yacc.c:1257  */
+#line 2212 "SqlParser_gen.cpp" /* yacc.c:1257  */
         break;
 
     case 160: /* opt_having_clause  */
-#line 489 "../SqlParser.ypp" /* yacc.c:1257  */
->>>>>>> faba89f8
+#line 490 "../SqlParser.ypp" /* yacc.c:1257  */
       {
   if (((*yyvaluep).opt_having_clause_) != nullptr) {
     delete ((*yyvaluep).opt_having_clause_);
   }
 }
-<<<<<<< HEAD
-#line 2229 "SqlParser_gen.cpp" /* yacc.c:1257  */
-        break;
-
-    case 159: /* opt_order_by_clause  */
-#line 484 "../SqlParser.ypp" /* yacc.c:1257  */
-=======
-#line 2219 "SqlParser_gen.cpp" /* yacc.c:1257  */
+#line 2222 "SqlParser_gen.cpp" /* yacc.c:1257  */
         break;
 
     case 161: /* opt_order_by_clause  */
-#line 489 "../SqlParser.ypp" /* yacc.c:1257  */
->>>>>>> faba89f8
+#line 490 "../SqlParser.ypp" /* yacc.c:1257  */
       {
   if (((*yyvaluep).opt_order_by_clause_) != nullptr) {
     delete ((*yyvaluep).opt_order_by_clause_);
   }
 }
-<<<<<<< HEAD
-#line 2239 "SqlParser_gen.cpp" /* yacc.c:1257  */
-        break;
-
-    case 160: /* opt_limit_clause  */
-#line 484 "../SqlParser.ypp" /* yacc.c:1257  */
-=======
-#line 2229 "SqlParser_gen.cpp" /* yacc.c:1257  */
+#line 2232 "SqlParser_gen.cpp" /* yacc.c:1257  */
         break;
 
     case 162: /* opt_limit_clause  */
-#line 489 "../SqlParser.ypp" /* yacc.c:1257  */
->>>>>>> faba89f8
+#line 490 "../SqlParser.ypp" /* yacc.c:1257  */
       {
   if (((*yyvaluep).opt_limit_clause_) != nullptr) {
     delete ((*yyvaluep).opt_limit_clause_);
   }
 }
-<<<<<<< HEAD
-#line 2249 "SqlParser_gen.cpp" /* yacc.c:1257  */
-        break;
-
-    case 161: /* order_commalist  */
-#line 484 "../SqlParser.ypp" /* yacc.c:1257  */
-=======
-#line 2239 "SqlParser_gen.cpp" /* yacc.c:1257  */
+#line 2242 "SqlParser_gen.cpp" /* yacc.c:1257  */
         break;
 
     case 163: /* order_commalist  */
-#line 489 "../SqlParser.ypp" /* yacc.c:1257  */
->>>>>>> faba89f8
+#line 490 "../SqlParser.ypp" /* yacc.c:1257  */
       {
   if (((*yyvaluep).order_commalist_) != nullptr) {
     delete ((*yyvaluep).order_commalist_);
   }
 }
-<<<<<<< HEAD
-#line 2259 "SqlParser_gen.cpp" /* yacc.c:1257  */
-        break;
-
-    case 162: /* order_item  */
-#line 484 "../SqlParser.ypp" /* yacc.c:1257  */
-=======
-#line 2249 "SqlParser_gen.cpp" /* yacc.c:1257  */
+#line 2252 "SqlParser_gen.cpp" /* yacc.c:1257  */
         break;
 
     case 164: /* order_item  */
-#line 489 "../SqlParser.ypp" /* yacc.c:1257  */
->>>>>>> faba89f8
+#line 490 "../SqlParser.ypp" /* yacc.c:1257  */
       {
   if (((*yyvaluep).order_item_) != nullptr) {
     delete ((*yyvaluep).order_item_);
   }
 }
-<<<<<<< HEAD
-#line 2269 "SqlParser_gen.cpp" /* yacc.c:1257  */
-        break;
-
-    case 163: /* opt_order_direction  */
-#line 484 "../SqlParser.ypp" /* yacc.c:1257  */
-=======
-#line 2259 "SqlParser_gen.cpp" /* yacc.c:1257  */
+#line 2262 "SqlParser_gen.cpp" /* yacc.c:1257  */
         break;
 
     case 165: /* opt_order_direction  */
-#line 489 "../SqlParser.ypp" /* yacc.c:1257  */
->>>>>>> faba89f8
+#line 490 "../SqlParser.ypp" /* yacc.c:1257  */
       {
   if (((*yyvaluep).order_direction_) != nullptr) {
     delete ((*yyvaluep).order_direction_);
   }
 }
-<<<<<<< HEAD
-#line 2279 "SqlParser_gen.cpp" /* yacc.c:1257  */
-        break;
-
-    case 164: /* opt_nulls_first  */
-#line 484 "../SqlParser.ypp" /* yacc.c:1257  */
-=======
-#line 2269 "SqlParser_gen.cpp" /* yacc.c:1257  */
+#line 2272 "SqlParser_gen.cpp" /* yacc.c:1257  */
         break;
 
     case 166: /* opt_nulls_first  */
-#line 489 "../SqlParser.ypp" /* yacc.c:1257  */
->>>>>>> faba89f8
+#line 490 "../SqlParser.ypp" /* yacc.c:1257  */
       {
   if (((*yyvaluep).order_direction_) != nullptr) {
     delete ((*yyvaluep).order_direction_);
   }
 }
-<<<<<<< HEAD
-#line 2289 "SqlParser_gen.cpp" /* yacc.c:1257  */
-        break;
-
-    case 165: /* opt_where_clause  */
-#line 484 "../SqlParser.ypp" /* yacc.c:1257  */
-=======
-#line 2279 "SqlParser_gen.cpp" /* yacc.c:1257  */
+#line 2282 "SqlParser_gen.cpp" /* yacc.c:1257  */
         break;
 
     case 167: /* opt_where_clause  */
-#line 489 "../SqlParser.ypp" /* yacc.c:1257  */
->>>>>>> faba89f8
+#line 490 "../SqlParser.ypp" /* yacc.c:1257  */
       {
   if (((*yyvaluep).predicate_) != nullptr) {
     delete ((*yyvaluep).predicate_);
   }
 }
-<<<<<<< HEAD
-#line 2299 "SqlParser_gen.cpp" /* yacc.c:1257  */
-        break;
-
-    case 166: /* where_clause  */
-#line 484 "../SqlParser.ypp" /* yacc.c:1257  */
-=======
-#line 2289 "SqlParser_gen.cpp" /* yacc.c:1257  */
+#line 2292 "SqlParser_gen.cpp" /* yacc.c:1257  */
         break;
 
     case 168: /* where_clause  */
-#line 489 "../SqlParser.ypp" /* yacc.c:1257  */
->>>>>>> faba89f8
+#line 490 "../SqlParser.ypp" /* yacc.c:1257  */
       {
   if (((*yyvaluep).predicate_) != nullptr) {
     delete ((*yyvaluep).predicate_);
   }
 }
-<<<<<<< HEAD
-#line 2309 "SqlParser_gen.cpp" /* yacc.c:1257  */
-        break;
-
-    case 167: /* or_expression  */
-#line 484 "../SqlParser.ypp" /* yacc.c:1257  */
-=======
-#line 2299 "SqlParser_gen.cpp" /* yacc.c:1257  */
+#line 2302 "SqlParser_gen.cpp" /* yacc.c:1257  */
         break;
 
     case 169: /* or_expression  */
-#line 489 "../SqlParser.ypp" /* yacc.c:1257  */
->>>>>>> faba89f8
+#line 490 "../SqlParser.ypp" /* yacc.c:1257  */
       {
   if (((*yyvaluep).predicate_) != nullptr) {
     delete ((*yyvaluep).predicate_);
   }
 }
-<<<<<<< HEAD
-#line 2319 "SqlParser_gen.cpp" /* yacc.c:1257  */
-        break;
-
-    case 168: /* and_expression  */
-#line 484 "../SqlParser.ypp" /* yacc.c:1257  */
-=======
-#line 2309 "SqlParser_gen.cpp" /* yacc.c:1257  */
+#line 2312 "SqlParser_gen.cpp" /* yacc.c:1257  */
         break;
 
     case 170: /* and_expression  */
-#line 489 "../SqlParser.ypp" /* yacc.c:1257  */
->>>>>>> faba89f8
+#line 490 "../SqlParser.ypp" /* yacc.c:1257  */
       {
   if (((*yyvaluep).predicate_) != nullptr) {
     delete ((*yyvaluep).predicate_);
   }
 }
-<<<<<<< HEAD
-#line 2329 "SqlParser_gen.cpp" /* yacc.c:1257  */
-        break;
-
-    case 169: /* not_expression  */
-#line 484 "../SqlParser.ypp" /* yacc.c:1257  */
-=======
-#line 2319 "SqlParser_gen.cpp" /* yacc.c:1257  */
+#line 2322 "SqlParser_gen.cpp" /* yacc.c:1257  */
         break;
 
     case 171: /* not_expression  */
-#line 489 "../SqlParser.ypp" /* yacc.c:1257  */
->>>>>>> faba89f8
+#line 490 "../SqlParser.ypp" /* yacc.c:1257  */
       {
   if (((*yyvaluep).predicate_) != nullptr) {
     delete ((*yyvaluep).predicate_);
   }
 }
-<<<<<<< HEAD
-#line 2339 "SqlParser_gen.cpp" /* yacc.c:1257  */
-        break;
-
-    case 170: /* predicate_expression_base  */
-#line 484 "../SqlParser.ypp" /* yacc.c:1257  */
-=======
-#line 2329 "SqlParser_gen.cpp" /* yacc.c:1257  */
+#line 2332 "SqlParser_gen.cpp" /* yacc.c:1257  */
         break;
 
     case 172: /* predicate_expression_base  */
-#line 489 "../SqlParser.ypp" /* yacc.c:1257  */
->>>>>>> faba89f8
+#line 490 "../SqlParser.ypp" /* yacc.c:1257  */
       {
   if (((*yyvaluep).predicate_) != nullptr) {
     delete ((*yyvaluep).predicate_);
   }
 }
-<<<<<<< HEAD
-#line 2349 "SqlParser_gen.cpp" /* yacc.c:1257  */
-        break;
-
-    case 171: /* add_expression  */
-#line 484 "../SqlParser.ypp" /* yacc.c:1257  */
-=======
-#line 2339 "SqlParser_gen.cpp" /* yacc.c:1257  */
+#line 2342 "SqlParser_gen.cpp" /* yacc.c:1257  */
         break;
 
     case 173: /* add_expression  */
-#line 489 "../SqlParser.ypp" /* yacc.c:1257  */
->>>>>>> faba89f8
+#line 490 "../SqlParser.ypp" /* yacc.c:1257  */
       {
   if (((*yyvaluep).expression_) != nullptr) {
     delete ((*yyvaluep).expression_);
   }
 }
-<<<<<<< HEAD
-#line 2359 "SqlParser_gen.cpp" /* yacc.c:1257  */
-        break;
-
-    case 172: /* multiply_expression  */
-#line 484 "../SqlParser.ypp" /* yacc.c:1257  */
-=======
-#line 2349 "SqlParser_gen.cpp" /* yacc.c:1257  */
+#line 2352 "SqlParser_gen.cpp" /* yacc.c:1257  */
         break;
 
     case 174: /* multiply_expression  */
-#line 489 "../SqlParser.ypp" /* yacc.c:1257  */
->>>>>>> faba89f8
+#line 490 "../SqlParser.ypp" /* yacc.c:1257  */
       {
   if (((*yyvaluep).expression_) != nullptr) {
     delete ((*yyvaluep).expression_);
   }
 }
-<<<<<<< HEAD
-#line 2369 "SqlParser_gen.cpp" /* yacc.c:1257  */
-        break;
-
-    case 173: /* unary_expression  */
-#line 484 "../SqlParser.ypp" /* yacc.c:1257  */
-=======
-#line 2359 "SqlParser_gen.cpp" /* yacc.c:1257  */
+#line 2362 "SqlParser_gen.cpp" /* yacc.c:1257  */
         break;
 
     case 175: /* unary_expression  */
-#line 489 "../SqlParser.ypp" /* yacc.c:1257  */
->>>>>>> faba89f8
+#line 490 "../SqlParser.ypp" /* yacc.c:1257  */
       {
   if (((*yyvaluep).expression_) != nullptr) {
     delete ((*yyvaluep).expression_);
   }
 }
-<<<<<<< HEAD
-#line 2379 "SqlParser_gen.cpp" /* yacc.c:1257  */
-        break;
-
-    case 174: /* expression_base  */
-#line 484 "../SqlParser.ypp" /* yacc.c:1257  */
-=======
-#line 2369 "SqlParser_gen.cpp" /* yacc.c:1257  */
+#line 2372 "SqlParser_gen.cpp" /* yacc.c:1257  */
         break;
 
     case 176: /* expression_base  */
-#line 489 "../SqlParser.ypp" /* yacc.c:1257  */
->>>>>>> faba89f8
+#line 490 "../SqlParser.ypp" /* yacc.c:1257  */
       {
   if (((*yyvaluep).expression_) != nullptr) {
     delete ((*yyvaluep).expression_);
   }
 }
-<<<<<<< HEAD
-#line 2389 "SqlParser_gen.cpp" /* yacc.c:1257  */
-        break;
-
-    case 175: /* function_call  */
-#line 484 "../SqlParser.ypp" /* yacc.c:1257  */
-=======
-#line 2379 "SqlParser_gen.cpp" /* yacc.c:1257  */
+#line 2382 "SqlParser_gen.cpp" /* yacc.c:1257  */
         break;
 
     case 177: /* function_call  */
-#line 489 "../SqlParser.ypp" /* yacc.c:1257  */
->>>>>>> faba89f8
+#line 490 "../SqlParser.ypp" /* yacc.c:1257  */
       {
   if (((*yyvaluep).function_call_) != nullptr) {
     delete ((*yyvaluep).function_call_);
   }
 }
-<<<<<<< HEAD
-#line 2399 "SqlParser_gen.cpp" /* yacc.c:1257  */
-        break;
-
-    case 176: /* expression_list  */
-#line 484 "../SqlParser.ypp" /* yacc.c:1257  */
-=======
-#line 2389 "SqlParser_gen.cpp" /* yacc.c:1257  */
+#line 2392 "SqlParser_gen.cpp" /* yacc.c:1257  */
         break;
 
     case 178: /* expression_list  */
-#line 489 "../SqlParser.ypp" /* yacc.c:1257  */
->>>>>>> faba89f8
+#line 490 "../SqlParser.ypp" /* yacc.c:1257  */
       {
   if (((*yyvaluep).expression_list_) != nullptr) {
     delete ((*yyvaluep).expression_list_);
   }
 }
-<<<<<<< HEAD
-#line 2409 "SqlParser_gen.cpp" /* yacc.c:1257  */
-        break;
-
-    case 177: /* literal_value  */
-#line 484 "../SqlParser.ypp" /* yacc.c:1257  */
-=======
-#line 2399 "SqlParser_gen.cpp" /* yacc.c:1257  */
+#line 2402 "SqlParser_gen.cpp" /* yacc.c:1257  */
         break;
 
     case 179: /* literal_value  */
-#line 489 "../SqlParser.ypp" /* yacc.c:1257  */
->>>>>>> faba89f8
+#line 490 "../SqlParser.ypp" /* yacc.c:1257  */
       {
   if (((*yyvaluep).literal_value_) != nullptr) {
     delete ((*yyvaluep).literal_value_);
   }
 }
-<<<<<<< HEAD
-#line 2419 "SqlParser_gen.cpp" /* yacc.c:1257  */
-        break;
-
-    case 178: /* literal_value_commalist  */
-#line 484 "../SqlParser.ypp" /* yacc.c:1257  */
-=======
-#line 2409 "SqlParser_gen.cpp" /* yacc.c:1257  */
+#line 2412 "SqlParser_gen.cpp" /* yacc.c:1257  */
         break;
 
     case 180: /* literal_value_commalist  */
-#line 489 "../SqlParser.ypp" /* yacc.c:1257  */
->>>>>>> faba89f8
+#line 490 "../SqlParser.ypp" /* yacc.c:1257  */
       {
   if (((*yyvaluep).literal_value_list_) != nullptr) {
     delete ((*yyvaluep).literal_value_list_);
   }
 }
-<<<<<<< HEAD
-#line 2429 "SqlParser_gen.cpp" /* yacc.c:1257  */
-        break;
-
-    case 179: /* attribute_ref  */
-#line 484 "../SqlParser.ypp" /* yacc.c:1257  */
-=======
-#line 2419 "SqlParser_gen.cpp" /* yacc.c:1257  */
+#line 2422 "SqlParser_gen.cpp" /* yacc.c:1257  */
         break;
 
     case 181: /* attribute_ref  */
-#line 489 "../SqlParser.ypp" /* yacc.c:1257  */
->>>>>>> faba89f8
+#line 490 "../SqlParser.ypp" /* yacc.c:1257  */
       {
   if (((*yyvaluep).attribute_) != nullptr) {
     delete ((*yyvaluep).attribute_);
   }
 }
-<<<<<<< HEAD
-#line 2439 "SqlParser_gen.cpp" /* yacc.c:1257  */
-        break;
-
-    case 180: /* comparison_operation  */
-#line 480 "../SqlParser.ypp" /* yacc.c:1257  */
+#line 2432 "SqlParser_gen.cpp" /* yacc.c:1257  */
+        break;
+
+    case 182: /* comparison_operation  */
+#line 486 "../SqlParser.ypp" /* yacc.c:1257  */
       { }
-#line 2445 "SqlParser_gen.cpp" /* yacc.c:1257  */
-        break;
-
-    case 181: /* unary_operation  */
-#line 481 "../SqlParser.ypp" /* yacc.c:1257  */
+#line 2438 "SqlParser_gen.cpp" /* yacc.c:1257  */
+        break;
+
+    case 183: /* unary_operation  */
+#line 487 "../SqlParser.ypp" /* yacc.c:1257  */
       { }
-#line 2451 "SqlParser_gen.cpp" /* yacc.c:1257  */
-        break;
-
-    case 182: /* add_operation  */
-#line 482 "../SqlParser.ypp" /* yacc.c:1257  */
+#line 2444 "SqlParser_gen.cpp" /* yacc.c:1257  */
+        break;
+
+    case 184: /* add_operation  */
+#line 488 "../SqlParser.ypp" /* yacc.c:1257  */
       { }
-#line 2457 "SqlParser_gen.cpp" /* yacc.c:1257  */
-        break;
-
-    case 183: /* multiply_operation  */
-#line 482 "../SqlParser.ypp" /* yacc.c:1257  */
+#line 2450 "SqlParser_gen.cpp" /* yacc.c:1257  */
+        break;
+
+    case 185: /* multiply_operation  */
+#line 488 "../SqlParser.ypp" /* yacc.c:1257  */
       { }
-#line 2463 "SqlParser_gen.cpp" /* yacc.c:1257  */
-        break;
-
-    case 184: /* name_commalist  */
-#line 484 "../SqlParser.ypp" /* yacc.c:1257  */
-=======
-#line 2429 "SqlParser_gen.cpp" /* yacc.c:1257  */
-        break;
-
-    case 182: /* comparison_operation  */
+#line 2456 "SqlParser_gen.cpp" /* yacc.c:1257  */
+        break;
+
+    case 186: /* name_commalist  */
+#line 490 "../SqlParser.ypp" /* yacc.c:1257  */
+      {
+  if (((*yyvaluep).string_list_) != nullptr) {
+    delete ((*yyvaluep).string_list_);
+  }
+}
+#line 2466 "SqlParser_gen.cpp" /* yacc.c:1257  */
+        break;
+
+    case 187: /* any_name  */
+#line 490 "../SqlParser.ypp" /* yacc.c:1257  */
+      {
+  if (((*yyvaluep).string_value_) != nullptr) {
+    delete ((*yyvaluep).string_value_);
+  }
+}
+#line 2476 "SqlParser_gen.cpp" /* yacc.c:1257  */
+        break;
+
+    case 188: /* boolean_value  */
 #line 485 "../SqlParser.ypp" /* yacc.c:1257  */
       { }
-#line 2435 "SqlParser_gen.cpp" /* yacc.c:1257  */
-        break;
-
-    case 183: /* unary_operation  */
-#line 486 "../SqlParser.ypp" /* yacc.c:1257  */
-      { }
-#line 2441 "SqlParser_gen.cpp" /* yacc.c:1257  */
-        break;
-
-    case 184: /* add_operation  */
-#line 487 "../SqlParser.ypp" /* yacc.c:1257  */
-      { }
-#line 2447 "SqlParser_gen.cpp" /* yacc.c:1257  */
-        break;
-
-    case 185: /* multiply_operation  */
-#line 487 "../SqlParser.ypp" /* yacc.c:1257  */
-      { }
-#line 2453 "SqlParser_gen.cpp" /* yacc.c:1257  */
-        break;
-
-    case 186: /* name_commalist  */
-#line 489 "../SqlParser.ypp" /* yacc.c:1257  */
->>>>>>> faba89f8
-      {
-  if (((*yyvaluep).string_list_) != nullptr) {
-    delete ((*yyvaluep).string_list_);
-  }
-}
-<<<<<<< HEAD
-#line 2473 "SqlParser_gen.cpp" /* yacc.c:1257  */
-        break;
-
-    case 185: /* any_name  */
-#line 484 "../SqlParser.ypp" /* yacc.c:1257  */
-=======
-#line 2463 "SqlParser_gen.cpp" /* yacc.c:1257  */
-        break;
-
-    case 187: /* any_name  */
-#line 489 "../SqlParser.ypp" /* yacc.c:1257  */
->>>>>>> faba89f8
-      {
-  if (((*yyvaluep).string_value_) != nullptr) {
-    delete ((*yyvaluep).string_value_);
-  }
-}
-<<<<<<< HEAD
-#line 2483 "SqlParser_gen.cpp" /* yacc.c:1257  */
-        break;
-
-    case 186: /* boolean_value  */
-#line 479 "../SqlParser.ypp" /* yacc.c:1257  */
-      { }
-#line 2489 "SqlParser_gen.cpp" /* yacc.c:1257  */
-=======
-#line 2473 "SqlParser_gen.cpp" /* yacc.c:1257  */
-        break;
-
-    case 188: /* boolean_value  */
-#line 484 "../SqlParser.ypp" /* yacc.c:1257  */
-      { }
-#line 2479 "SqlParser_gen.cpp" /* yacc.c:1257  */
->>>>>>> faba89f8
+#line 2482 "SqlParser_gen.cpp" /* yacc.c:1257  */
         break;
 
 
@@ -3399,254 +2770,130 @@
   switch (yyn)
     {
         case 2:
-<<<<<<< HEAD
-#line 493 "../SqlParser.ypp" /* yacc.c:1661  */
-=======
-#line 498 "../SqlParser.ypp" /* yacc.c:1646  */
->>>>>>> faba89f8
+#line 499 "../SqlParser.ypp" /* yacc.c:1661  */
     {
     *parsedStatement = (yyvsp[-1].statement_);
     YYACCEPT;
   }
-<<<<<<< HEAD
-#line 2786 "SqlParser_gen.cpp" /* yacc.c:1661  */
+#line 2779 "SqlParser_gen.cpp" /* yacc.c:1661  */
     break;
 
   case 3:
-#line 497 "../SqlParser.ypp" /* yacc.c:1661  */
-=======
-#line 2776 "SqlParser_gen.cpp" /* yacc.c:1646  */
-    break;
-
-  case 3:
-#line 502 "../SqlParser.ypp" /* yacc.c:1646  */
->>>>>>> faba89f8
+#line 503 "../SqlParser.ypp" /* yacc.c:1661  */
     {
     *parsedStatement = (yyvsp[-1].statement_);
     YYACCEPT;
   }
-<<<<<<< HEAD
-#line 2795 "SqlParser_gen.cpp" /* yacc.c:1661  */
+#line 2788 "SqlParser_gen.cpp" /* yacc.c:1661  */
     break;
 
   case 4:
-#line 501 "../SqlParser.ypp" /* yacc.c:1661  */
+#line 507 "../SqlParser.ypp" /* yacc.c:1661  */
     {
     YYABORT;
   }
-#line 2803 "SqlParser_gen.cpp" /* yacc.c:1661  */
+#line 2796 "SqlParser_gen.cpp" /* yacc.c:1661  */
     break;
 
   case 5:
-#line 504 "../SqlParser.ypp" /* yacc.c:1661  */
-=======
-#line 2785 "SqlParser_gen.cpp" /* yacc.c:1646  */
-    break;
-
-  case 4:
-#line 506 "../SqlParser.ypp" /* yacc.c:1646  */
-    {
-    YYABORT;
-  }
-#line 2793 "SqlParser_gen.cpp" /* yacc.c:1646  */
-    break;
-
-  case 5:
-#line 509 "../SqlParser.ypp" /* yacc.c:1646  */
->>>>>>> faba89f8
+#line 510 "../SqlParser.ypp" /* yacc.c:1661  */
     {
     // Regular yyparse() return codes are non-negative, so use a negative one here.
     return -1;
   }
-<<<<<<< HEAD
-#line 2812 "SqlParser_gen.cpp" /* yacc.c:1661  */
+#line 2805 "SqlParser_gen.cpp" /* yacc.c:1661  */
     break;
 
   case 6:
-#line 511 "../SqlParser.ypp" /* yacc.c:1661  */
+#line 517 "../SqlParser.ypp" /* yacc.c:1661  */
     {
     (yyval.statement_) = (yyvsp[0].statement_);
   }
-#line 2820 "SqlParser_gen.cpp" /* yacc.c:1661  */
+#line 2813 "SqlParser_gen.cpp" /* yacc.c:1661  */
     break;
 
   case 7:
-#line 514 "../SqlParser.ypp" /* yacc.c:1661  */
+#line 520 "../SqlParser.ypp" /* yacc.c:1661  */
     {
     (yyval.statement_) = (yyvsp[0].copy_from_statement_);
   }
-#line 2828 "SqlParser_gen.cpp" /* yacc.c:1661  */
+#line 2821 "SqlParser_gen.cpp" /* yacc.c:1661  */
     break;
 
   case 8:
-#line 517 "../SqlParser.ypp" /* yacc.c:1661  */
+#line 523 "../SqlParser.ypp" /* yacc.c:1661  */
     {
     (yyval.statement_) = (yyvsp[0].create_table_statement_);
   }
-#line 2836 "SqlParser_gen.cpp" /* yacc.c:1661  */
+#line 2829 "SqlParser_gen.cpp" /* yacc.c:1661  */
     break;
 
   case 9:
-#line 520 "../SqlParser.ypp" /* yacc.c:1661  */
+#line 526 "../SqlParser.ypp" /* yacc.c:1661  */
     {
     (yyval.statement_) = (yyvsp[0].statement_);
   }
-#line 2844 "SqlParser_gen.cpp" /* yacc.c:1661  */
+#line 2837 "SqlParser_gen.cpp" /* yacc.c:1661  */
     break;
 
   case 10:
-#line 523 "../SqlParser.ypp" /* yacc.c:1661  */
+#line 529 "../SqlParser.ypp" /* yacc.c:1661  */
     {
     (yyval.statement_) = (yyvsp[0].delete_statement_);
   }
-#line 2852 "SqlParser_gen.cpp" /* yacc.c:1661  */
+#line 2845 "SqlParser_gen.cpp" /* yacc.c:1661  */
     break;
 
   case 11:
-#line 526 "../SqlParser.ypp" /* yacc.c:1661  */
+#line 532 "../SqlParser.ypp" /* yacc.c:1661  */
     {
     (yyval.statement_) = (yyvsp[0].drop_table_statement_);
   }
-#line 2860 "SqlParser_gen.cpp" /* yacc.c:1661  */
+#line 2853 "SqlParser_gen.cpp" /* yacc.c:1661  */
     break;
 
   case 12:
-#line 529 "../SqlParser.ypp" /* yacc.c:1661  */
+#line 535 "../SqlParser.ypp" /* yacc.c:1661  */
     {
     (yyval.statement_) = (yyvsp[0].insert_statement_);
   }
-#line 2868 "SqlParser_gen.cpp" /* yacc.c:1661  */
+#line 2861 "SqlParser_gen.cpp" /* yacc.c:1661  */
     break;
 
   case 13:
-#line 532 "../SqlParser.ypp" /* yacc.c:1661  */
+#line 538 "../SqlParser.ypp" /* yacc.c:1661  */
     {
     (yyval.statement_) = (yyvsp[0].quit_statement_);
   }
-#line 2876 "SqlParser_gen.cpp" /* yacc.c:1661  */
+#line 2869 "SqlParser_gen.cpp" /* yacc.c:1661  */
     break;
 
   case 14:
-#line 535 "../SqlParser.ypp" /* yacc.c:1661  */
+#line 541 "../SqlParser.ypp" /* yacc.c:1661  */
     {
     (yyval.statement_) = (yyvsp[0].select_statement_);
   }
-#line 2884 "SqlParser_gen.cpp" /* yacc.c:1661  */
+#line 2877 "SqlParser_gen.cpp" /* yacc.c:1661  */
     break;
 
   case 15:
-#line 538 "../SqlParser.ypp" /* yacc.c:1661  */
+#line 544 "../SqlParser.ypp" /* yacc.c:1661  */
     {
     (yyval.statement_) = (yyvsp[0].update_statement_);
   }
-#line 2892 "SqlParser_gen.cpp" /* yacc.c:1661  */
+#line 2885 "SqlParser_gen.cpp" /* yacc.c:1661  */
     break;
 
   case 16:
-#line 544 "../SqlParser.ypp" /* yacc.c:1661  */
+#line 550 "../SqlParser.ypp" /* yacc.c:1661  */
     {
     (yyval.quit_statement_) = new quickstep::ParseStatementQuit((yylsp[0]).first_line, (yylsp[0]).first_column);
   }
-#line 2900 "SqlParser_gen.cpp" /* yacc.c:1661  */
+#line 2893 "SqlParser_gen.cpp" /* yacc.c:1661  */
     break;
 
   case 17:
-#line 550 "../SqlParser.ypp" /* yacc.c:1661  */
-=======
-#line 2802 "SqlParser_gen.cpp" /* yacc.c:1646  */
-    break;
-
-  case 6:
-#line 516 "../SqlParser.ypp" /* yacc.c:1646  */
-    {
-    (yyval.statement_) = (yyvsp[0].statement_);
-  }
-#line 2810 "SqlParser_gen.cpp" /* yacc.c:1646  */
-    break;
-
-  case 7:
-#line 519 "../SqlParser.ypp" /* yacc.c:1646  */
-    {
-    (yyval.statement_) = (yyvsp[0].copy_from_statement_);
-  }
-#line 2818 "SqlParser_gen.cpp" /* yacc.c:1646  */
-    break;
-
-  case 8:
-#line 522 "../SqlParser.ypp" /* yacc.c:1646  */
-    {
-    (yyval.statement_) = (yyvsp[0].create_table_statement_);
-  }
-#line 2826 "SqlParser_gen.cpp" /* yacc.c:1646  */
-    break;
-
-  case 9:
-#line 525 "../SqlParser.ypp" /* yacc.c:1646  */
-    {
-    (yyval.statement_) = (yyvsp[0].statement_);
-  }
-#line 2834 "SqlParser_gen.cpp" /* yacc.c:1646  */
-    break;
-
-  case 10:
-#line 528 "../SqlParser.ypp" /* yacc.c:1646  */
-    {
-    (yyval.statement_) = (yyvsp[0].delete_statement_);
-  }
-#line 2842 "SqlParser_gen.cpp" /* yacc.c:1646  */
-    break;
-
-  case 11:
-#line 531 "../SqlParser.ypp" /* yacc.c:1646  */
-    {
-    (yyval.statement_) = (yyvsp[0].drop_table_statement_);
-  }
-#line 2850 "SqlParser_gen.cpp" /* yacc.c:1646  */
-    break;
-
-  case 12:
-#line 534 "../SqlParser.ypp" /* yacc.c:1646  */
-    {
-    (yyval.statement_) = (yyvsp[0].insert_statement_);
-  }
-#line 2858 "SqlParser_gen.cpp" /* yacc.c:1646  */
-    break;
-
-  case 13:
-#line 537 "../SqlParser.ypp" /* yacc.c:1646  */
-    {
-    (yyval.statement_) = (yyvsp[0].quit_statement_);
-  }
-#line 2866 "SqlParser_gen.cpp" /* yacc.c:1646  */
-    break;
-
-  case 14:
-#line 540 "../SqlParser.ypp" /* yacc.c:1646  */
-    {
-    (yyval.statement_) = (yyvsp[0].select_statement_);
-  }
-#line 2874 "SqlParser_gen.cpp" /* yacc.c:1646  */
-    break;
-
-  case 15:
-#line 543 "../SqlParser.ypp" /* yacc.c:1646  */
-    {
-    (yyval.statement_) = (yyvsp[0].update_statement_);
-  }
-#line 2882 "SqlParser_gen.cpp" /* yacc.c:1646  */
-    break;
-
-  case 16:
-#line 549 "../SqlParser.ypp" /* yacc.c:1646  */
-    {
-    (yyval.quit_statement_) = new quickstep::ParseStatementQuit((yylsp[0]).first_line, (yylsp[0]).first_column);
-  }
-#line 2890 "SqlParser_gen.cpp" /* yacc.c:1646  */
-    break;
-
-  case 17:
-#line 555 "../SqlParser.ypp" /* yacc.c:1646  */
->>>>>>> faba89f8
+#line 556 "../SqlParser.ypp" /* yacc.c:1661  */
     {
     delete (yyvsp[-3].string_value_);
     delete (yyvsp[0].attribute_definition_);
@@ -3654,38 +2901,22 @@
     NotSupported(&(yylsp[-5]), yyscanner, "ALTER statements");
     YYERROR;
   }
-<<<<<<< HEAD
-#line 2912 "SqlParser_gen.cpp" /* yacc.c:1661  */
+#line 2905 "SqlParser_gen.cpp" /* yacc.c:1661  */
     break;
 
   case 18:
-#line 557 "../SqlParser.ypp" /* yacc.c:1661  */
-=======
-#line 2902 "SqlParser_gen.cpp" /* yacc.c:1646  */
-    break;
-
-  case 18:
-#line 562 "../SqlParser.ypp" /* yacc.c:1646  */
->>>>>>> faba89f8
+#line 563 "../SqlParser.ypp" /* yacc.c:1661  */
     {
     delete (yyvsp[-3].string_value_);
     (yyval.statement_) = nullptr;
     NotSupported(&(yylsp[-5]), yyscanner, "ALTER statements");
     YYERROR;
   }
-<<<<<<< HEAD
-#line 2923 "SqlParser_gen.cpp" /* yacc.c:1661  */
+#line 2916 "SqlParser_gen.cpp" /* yacc.c:1661  */
     break;
 
   case 19:
-#line 563 "../SqlParser.ypp" /* yacc.c:1661  */
-=======
-#line 2913 "SqlParser_gen.cpp" /* yacc.c:1646  */
-    break;
-
-  case 19:
-#line 568 "../SqlParser.ypp" /* yacc.c:1646  */
->>>>>>> faba89f8
+#line 569 "../SqlParser.ypp" /* yacc.c:1661  */
     {
     delete (yyvsp[-3].string_value_);
     delete (yyvsp[0].string_value_);
@@ -3693,19 +2924,11 @@
     NotSupported(&(yylsp[-5]), yyscanner, "ALTER statements");
     YYERROR;
   }
-<<<<<<< HEAD
-#line 2935 "SqlParser_gen.cpp" /* yacc.c:1661  */
+#line 2928 "SqlParser_gen.cpp" /* yacc.c:1661  */
     break;
 
   case 20:
-#line 570 "../SqlParser.ypp" /* yacc.c:1661  */
-=======
-#line 2925 "SqlParser_gen.cpp" /* yacc.c:1646  */
-    break;
-
-  case 20:
-#line 575 "../SqlParser.ypp" /* yacc.c:1646  */
->>>>>>> faba89f8
+#line 576 "../SqlParser.ypp" /* yacc.c:1661  */
     {
     delete (yyvsp[-3].string_value_);
     delete (yyvsp[0].string_value_);
@@ -3713,329 +2936,169 @@
     NotSupported(&(yylsp[-5]), yyscanner, "ALTER statements");
     YYERROR;
   }
-<<<<<<< HEAD
-#line 2947 "SqlParser_gen.cpp" /* yacc.c:1661  */
+#line 2940 "SqlParser_gen.cpp" /* yacc.c:1661  */
     break;
 
   case 21:
-#line 579 "../SqlParser.ypp" /* yacc.c:1661  */
-=======
-#line 2937 "SqlParser_gen.cpp" /* yacc.c:1646  */
-    break;
-
-  case 21:
-#line 584 "../SqlParser.ypp" /* yacc.c:1646  */
->>>>>>> faba89f8
+#line 585 "../SqlParser.ypp" /* yacc.c:1661  */
     {
     (yyval.create_table_statement_) = new quickstep::ParseStatementCreateTable((yylsp[-7]).first_line, (yylsp[-7]).first_column, (yyvsp[-5].string_value_), (yyvsp[-3].attribute_definition_list_), (yyvsp[0].block_properties_));
   }
-<<<<<<< HEAD
-#line 2955 "SqlParser_gen.cpp" /* yacc.c:1661  */
+#line 2948 "SqlParser_gen.cpp" /* yacc.c:1661  */
     break;
 
   case 22:
-#line 584 "../SqlParser.ypp" /* yacc.c:1661  */
-=======
-#line 2945 "SqlParser_gen.cpp" /* yacc.c:1646  */
-    break;
-
-  case 22:
-#line 589 "../SqlParser.ypp" /* yacc.c:1646  */
->>>>>>> faba89f8
+#line 590 "../SqlParser.ypp" /* yacc.c:1661  */
     {
     (yyval.statement_) = new quickstep::ParseStatementCreateIndex((yylsp[-8]).first_line, (yylsp[-8]).first_column, (yyvsp[-6].string_value_), (yyvsp[-4].string_value_), (yyvsp[-3].string_list_), (yyvsp[-1].string_value_), (yyvsp[0].key_value_list_));
   }
-<<<<<<< HEAD
-#line 2963 "SqlParser_gen.cpp" /* yacc.c:1661  */
+#line 2956 "SqlParser_gen.cpp" /* yacc.c:1661  */
     break;
 
   case 23:
-#line 589 "../SqlParser.ypp" /* yacc.c:1661  */
+#line 595 "../SqlParser.ypp" /* yacc.c:1661  */
     {
     (yyval.drop_table_statement_) = new quickstep::ParseStatementDropTable((yylsp[-2]).first_line, (yylsp[-2]).first_column, (yyvsp[0].string_value_));
   }
-#line 2971 "SqlParser_gen.cpp" /* yacc.c:1661  */
+#line 2964 "SqlParser_gen.cpp" /* yacc.c:1661  */
     break;
 
   case 24:
-#line 594 "../SqlParser.ypp" /* yacc.c:1661  */
+#line 600 "../SqlParser.ypp" /* yacc.c:1661  */
     {
     (yyval.attribute_definition_) = new quickstep::ParseAttributeDefinition((yylsp[-2]).first_line, (yylsp[-2]).first_column, (yyvsp[-2].string_value_), (yyvsp[-1].data_type_), (yyvsp[0].column_constraint_list_));
   }
-#line 2979 "SqlParser_gen.cpp" /* yacc.c:1661  */
+#line 2972 "SqlParser_gen.cpp" /* yacc.c:1661  */
     break;
 
   case 25:
-#line 599 "../SqlParser.ypp" /* yacc.c:1661  */
-=======
-#line 2960 "SqlParser_gen.cpp" /* yacc.c:1646  */
-    break;
-
-  case 23:
-#line 601 "../SqlParser.ypp" /* yacc.c:1646  */
-    {
-    (yyval.drop_table_statement_) = new quickstep::ParseStatementDropTable((yylsp[-2]).first_line, (yylsp[-2]).first_column, (yyvsp[0].string_value_));
-  }
-#line 2968 "SqlParser_gen.cpp" /* yacc.c:1646  */
-    break;
-
-  case 24:
-#line 606 "../SqlParser.ypp" /* yacc.c:1646  */
-    {
-    (yyval.attribute_definition_) = new quickstep::ParseAttributeDefinition((yylsp[-2]).first_line, (yylsp[-2]).first_column, (yyvsp[-2].string_value_), (yyvsp[-1].data_type_), (yyvsp[0].column_constraint_list_));
-  }
-#line 2976 "SqlParser_gen.cpp" /* yacc.c:1646  */
-    break;
-
-  case 25:
-#line 611 "../SqlParser.ypp" /* yacc.c:1646  */
->>>>>>> faba89f8
+#line 605 "../SqlParser.ypp" /* yacc.c:1661  */
     {
     (yyval.attribute_definition_list_) = new quickstep::PtrList<quickstep::ParseAttributeDefinition>();
     (yyval.attribute_definition_list_)->push_back((yyvsp[0].attribute_definition_));
   }
-<<<<<<< HEAD
-#line 2988 "SqlParser_gen.cpp" /* yacc.c:1661  */
+#line 2981 "SqlParser_gen.cpp" /* yacc.c:1661  */
     break;
 
   case 26:
-#line 603 "../SqlParser.ypp" /* yacc.c:1661  */
-=======
-#line 2985 "SqlParser_gen.cpp" /* yacc.c:1646  */
-    break;
-
-  case 26:
-#line 615 "../SqlParser.ypp" /* yacc.c:1646  */
->>>>>>> faba89f8
+#line 609 "../SqlParser.ypp" /* yacc.c:1661  */
     {
     (yyval.attribute_definition_list_) = (yyvsp[-2].attribute_definition_list_);
     (yyval.attribute_definition_list_)->push_back((yyvsp[0].attribute_definition_));
   }
-<<<<<<< HEAD
-#line 2997 "SqlParser_gen.cpp" /* yacc.c:1661  */
+#line 2990 "SqlParser_gen.cpp" /* yacc.c:1661  */
     break;
 
   case 27:
-#line 609 "../SqlParser.ypp" /* yacc.c:1661  */
-=======
-#line 2994 "SqlParser_gen.cpp" /* yacc.c:1646  */
-    break;
-
-  case 27:
-#line 621 "../SqlParser.ypp" /* yacc.c:1646  */
->>>>>>> faba89f8
+#line 615 "../SqlParser.ypp" /* yacc.c:1661  */
     {
     (yyval.data_type_) = nullptr;
     NotSupported(&(yylsp[0]), yyscanner, "BIT data type");
     YYERROR;
   }
-<<<<<<< HEAD
-#line 3007 "SqlParser_gen.cpp" /* yacc.c:1661  */
+#line 3000 "SqlParser_gen.cpp" /* yacc.c:1661  */
     break;
 
   case 28:
-#line 614 "../SqlParser.ypp" /* yacc.c:1661  */
+#line 620 "../SqlParser.ypp" /* yacc.c:1661  */
     {
     (yyval.data_type_) = new quickstep::ParseDataType(quickstep::TypeFactory::GetType(quickstep::kDatetime));
   }
-#line 3015 "SqlParser_gen.cpp" /* yacc.c:1661  */
+#line 3008 "SqlParser_gen.cpp" /* yacc.c:1661  */
     break;
 
   case 29:
-#line 617 "../SqlParser.ypp" /* yacc.c:1661  */
+#line 623 "../SqlParser.ypp" /* yacc.c:1661  */
     {
     (yyval.data_type_) = new quickstep::ParseDataType(quickstep::TypeFactory::GetType(quickstep::kDatetime));
   }
-#line 3023 "SqlParser_gen.cpp" /* yacc.c:1661  */
+#line 3016 "SqlParser_gen.cpp" /* yacc.c:1661  */
     break;
 
   case 30:
-#line 620 "../SqlParser.ypp" /* yacc.c:1661  */
-=======
-#line 3004 "SqlParser_gen.cpp" /* yacc.c:1646  */
-    break;
-
-  case 28:
-#line 626 "../SqlParser.ypp" /* yacc.c:1646  */
-    {
-    (yyval.data_type_) = new quickstep::ParseDataType(quickstep::TypeFactory::GetType(quickstep::kDatetime));
-  }
-#line 3012 "SqlParser_gen.cpp" /* yacc.c:1646  */
-    break;
-
-  case 29:
-#line 629 "../SqlParser.ypp" /* yacc.c:1646  */
-    {
-    (yyval.data_type_) = new quickstep::ParseDataType(quickstep::TypeFactory::GetType(quickstep::kDatetime));
-  }
-#line 3020 "SqlParser_gen.cpp" /* yacc.c:1646  */
-    break;
-
-  case 30:
-#line 632 "../SqlParser.ypp" /* yacc.c:1646  */
->>>>>>> faba89f8
+#line 626 "../SqlParser.ypp" /* yacc.c:1661  */
     {
     (yyval.data_type_) = nullptr;
     NotSupported(&(yylsp[0]), yyscanner, "TIME data type");
     YYERROR;
   }
-<<<<<<< HEAD
-#line 3033 "SqlParser_gen.cpp" /* yacc.c:1661  */
+#line 3026 "SqlParser_gen.cpp" /* yacc.c:1661  */
     break;
 
   case 31:
-#line 625 "../SqlParser.ypp" /* yacc.c:1661  */
+#line 631 "../SqlParser.ypp" /* yacc.c:1661  */
     {
     (yyval.data_type_) = new quickstep::ParseDataType(quickstep::TypeFactory::GetType(quickstep::kDatetime));
   }
-#line 3041 "SqlParser_gen.cpp" /* yacc.c:1661  */
+#line 3034 "SqlParser_gen.cpp" /* yacc.c:1661  */
     break;
 
   case 32:
-#line 628 "../SqlParser.ypp" /* yacc.c:1661  */
+#line 634 "../SqlParser.ypp" /* yacc.c:1661  */
     {
     (yyval.data_type_) = new quickstep::ParseDataType(quickstep::TypeFactory::GetType(quickstep::kDouble));
   }
-#line 3049 "SqlParser_gen.cpp" /* yacc.c:1661  */
+#line 3042 "SqlParser_gen.cpp" /* yacc.c:1661  */
     break;
 
   case 33:
-#line 631 "../SqlParser.ypp" /* yacc.c:1661  */
+#line 637 "../SqlParser.ypp" /* yacc.c:1661  */
     {
     (yyval.data_type_) = new quickstep::ParseDataType(quickstep::TypeFactory::GetType(quickstep::kDouble));
   }
-#line 3057 "SqlParser_gen.cpp" /* yacc.c:1661  */
+#line 3050 "SqlParser_gen.cpp" /* yacc.c:1661  */
     break;
 
   case 34:
-#line 634 "../SqlParser.ypp" /* yacc.c:1661  */
+#line 640 "../SqlParser.ypp" /* yacc.c:1661  */
     {
     (yyval.data_type_) = new quickstep::ParseDataType(quickstep::TypeFactory::GetType(quickstep::kDouble));
   }
-#line 3065 "SqlParser_gen.cpp" /* yacc.c:1661  */
+#line 3058 "SqlParser_gen.cpp" /* yacc.c:1661  */
     break;
 
   case 35:
-#line 637 "../SqlParser.ypp" /* yacc.c:1661  */
+#line 643 "../SqlParser.ypp" /* yacc.c:1661  */
     {
     (yyval.data_type_) = new quickstep::ParseDataType(quickstep::TypeFactory::GetType(quickstep::kFloat));
   }
-#line 3073 "SqlParser_gen.cpp" /* yacc.c:1661  */
+#line 3066 "SqlParser_gen.cpp" /* yacc.c:1661  */
     break;
 
   case 36:
-#line 640 "../SqlParser.ypp" /* yacc.c:1661  */
+#line 646 "../SqlParser.ypp" /* yacc.c:1661  */
     {
     (yyval.data_type_) = new quickstep::ParseDataType(quickstep::TypeFactory::GetType(quickstep::kInt));
   }
-#line 3081 "SqlParser_gen.cpp" /* yacc.c:1661  */
+#line 3074 "SqlParser_gen.cpp" /* yacc.c:1661  */
     break;
 
   case 37:
-#line 643 "../SqlParser.ypp" /* yacc.c:1661  */
+#line 649 "../SqlParser.ypp" /* yacc.c:1661  */
     {
     (yyval.data_type_) = new quickstep::ParseDataType(quickstep::TypeFactory::GetType(quickstep::kInt));
   }
-#line 3089 "SqlParser_gen.cpp" /* yacc.c:1661  */
+#line 3082 "SqlParser_gen.cpp" /* yacc.c:1661  */
     break;
 
   case 38:
-#line 646 "../SqlParser.ypp" /* yacc.c:1661  */
+#line 652 "../SqlParser.ypp" /* yacc.c:1661  */
     {
     (yyval.data_type_) = new quickstep::ParseDataType(quickstep::TypeFactory::GetType(quickstep::kLong));
   }
-#line 3097 "SqlParser_gen.cpp" /* yacc.c:1661  */
+#line 3090 "SqlParser_gen.cpp" /* yacc.c:1661  */
     break;
 
   case 39:
-#line 649 "../SqlParser.ypp" /* yacc.c:1661  */
+#line 655 "../SqlParser.ypp" /* yacc.c:1661  */
     {
     (yyval.data_type_) = new quickstep::ParseDataType(quickstep::TypeFactory::GetType(quickstep::kLong));
   }
-#line 3105 "SqlParser_gen.cpp" /* yacc.c:1661  */
+#line 3098 "SqlParser_gen.cpp" /* yacc.c:1661  */
     break;
 
   case 40:
-#line 652 "../SqlParser.ypp" /* yacc.c:1661  */
-=======
-#line 3030 "SqlParser_gen.cpp" /* yacc.c:1646  */
-    break;
-
-  case 31:
-#line 637 "../SqlParser.ypp" /* yacc.c:1646  */
-    {
-    (yyval.data_type_) = new quickstep::ParseDataType(quickstep::TypeFactory::GetType(quickstep::kDatetime));
-  }
-#line 3038 "SqlParser_gen.cpp" /* yacc.c:1646  */
-    break;
-
-  case 32:
-#line 640 "../SqlParser.ypp" /* yacc.c:1646  */
-    {
-    (yyval.data_type_) = new quickstep::ParseDataType(quickstep::TypeFactory::GetType(quickstep::kDouble));
-  }
-#line 3046 "SqlParser_gen.cpp" /* yacc.c:1646  */
-    break;
-
-  case 33:
-#line 643 "../SqlParser.ypp" /* yacc.c:1646  */
-    {
-    (yyval.data_type_) = new quickstep::ParseDataType(quickstep::TypeFactory::GetType(quickstep::kDouble));
-  }
-#line 3054 "SqlParser_gen.cpp" /* yacc.c:1646  */
-    break;
-
-  case 34:
-#line 646 "../SqlParser.ypp" /* yacc.c:1646  */
-    {
-    (yyval.data_type_) = new quickstep::ParseDataType(quickstep::TypeFactory::GetType(quickstep::kDouble));
-  }
-#line 3062 "SqlParser_gen.cpp" /* yacc.c:1646  */
-    break;
-
-  case 35:
-#line 649 "../SqlParser.ypp" /* yacc.c:1646  */
-    {
-    (yyval.data_type_) = new quickstep::ParseDataType(quickstep::TypeFactory::GetType(quickstep::kFloat));
-  }
-#line 3070 "SqlParser_gen.cpp" /* yacc.c:1646  */
-    break;
-
-  case 36:
-#line 652 "../SqlParser.ypp" /* yacc.c:1646  */
-    {
-    (yyval.data_type_) = new quickstep::ParseDataType(quickstep::TypeFactory::GetType(quickstep::kInt));
-  }
-#line 3078 "SqlParser_gen.cpp" /* yacc.c:1646  */
-    break;
-
-  case 37:
-#line 655 "../SqlParser.ypp" /* yacc.c:1646  */
-    {
-    (yyval.data_type_) = new quickstep::ParseDataType(quickstep::TypeFactory::GetType(quickstep::kInt));
-  }
-#line 3086 "SqlParser_gen.cpp" /* yacc.c:1646  */
-    break;
-
-  case 38:
-#line 658 "../SqlParser.ypp" /* yacc.c:1646  */
-    {
-    (yyval.data_type_) = new quickstep::ParseDataType(quickstep::TypeFactory::GetType(quickstep::kLong));
-  }
-#line 3094 "SqlParser_gen.cpp" /* yacc.c:1646  */
-    break;
-
-  case 39:
-#line 661 "../SqlParser.ypp" /* yacc.c:1646  */
-    {
-    (yyval.data_type_) = new quickstep::ParseDataType(quickstep::TypeFactory::GetType(quickstep::kLong));
-  }
-#line 3102 "SqlParser_gen.cpp" /* yacc.c:1646  */
-    break;
-
-  case 40:
-#line 664 "../SqlParser.ypp" /* yacc.c:1646  */
->>>>>>> faba89f8
+#line 658 "../SqlParser.ypp" /* yacc.c:1661  */
     {
     /**
      * NOTE(chasseur): This pattern exhibits a shift/reduce conflict with the
@@ -4048,51 +3111,27 @@
         "or YEARMONTH INTERVAL");
     YYERROR;
   }
-<<<<<<< HEAD
-#line 3122 "SqlParser_gen.cpp" /* yacc.c:1661  */
+#line 3115 "SqlParser_gen.cpp" /* yacc.c:1661  */
     break;
 
   case 41:
-#line 664 "../SqlParser.ypp" /* yacc.c:1661  */
+#line 670 "../SqlParser.ypp" /* yacc.c:1661  */
     {
     (yyval.data_type_) = new quickstep::ParseDataType(quickstep::TypeFactory::GetType(quickstep::kDatetimeInterval));
   }
-#line 3130 "SqlParser_gen.cpp" /* yacc.c:1661  */
+#line 3123 "SqlParser_gen.cpp" /* yacc.c:1661  */
     break;
 
   case 42:
-#line 667 "../SqlParser.ypp" /* yacc.c:1661  */
+#line 673 "../SqlParser.ypp" /* yacc.c:1661  */
     {
     (yyval.data_type_) = new quickstep::ParseDataType(quickstep::TypeFactory::GetType(quickstep::kYearMonthInterval));
   }
-#line 3138 "SqlParser_gen.cpp" /* yacc.c:1661  */
+#line 3131 "SqlParser_gen.cpp" /* yacc.c:1661  */
     break;
 
   case 43:
-#line 670 "../SqlParser.ypp" /* yacc.c:1661  */
-=======
-#line 3119 "SqlParser_gen.cpp" /* yacc.c:1646  */
-    break;
-
-  case 41:
-#line 676 "../SqlParser.ypp" /* yacc.c:1646  */
-    {
-    (yyval.data_type_) = new quickstep::ParseDataType(quickstep::TypeFactory::GetType(quickstep::kDatetimeInterval));
-  }
-#line 3127 "SqlParser_gen.cpp" /* yacc.c:1646  */
-    break;
-
-  case 42:
-#line 679 "../SqlParser.ypp" /* yacc.c:1646  */
-    {
-    (yyval.data_type_) = new quickstep::ParseDataType(quickstep::TypeFactory::GetType(quickstep::kYearMonthInterval));
-  }
-#line 3135 "SqlParser_gen.cpp" /* yacc.c:1646  */
-    break;
-
-  case 43:
-#line 682 "../SqlParser.ypp" /* yacc.c:1646  */
->>>>>>> faba89f8
+#line 676 "../SqlParser.ypp" /* yacc.c:1661  */
     {
     if ((yyvsp[-1].numeric_literal_value_)->float_like()) {
       delete (yyvsp[-1].numeric_literal_value_);
@@ -4111,19 +3150,11 @@
       }
     }
   }
-<<<<<<< HEAD
-#line 3161 "SqlParser_gen.cpp" /* yacc.c:1661  */
+#line 3154 "SqlParser_gen.cpp" /* yacc.c:1661  */
     break;
 
   case 44:
-#line 688 "../SqlParser.ypp" /* yacc.c:1661  */
-=======
-#line 3158 "SqlParser_gen.cpp" /* yacc.c:1646  */
-    break;
-
-  case 44:
-#line 700 "../SqlParser.ypp" /* yacc.c:1646  */
->>>>>>> faba89f8
+#line 694 "../SqlParser.ypp" /* yacc.c:1661  */
     {
     if ((yyvsp[-1].numeric_literal_value_)->float_like()) {
       delete (yyvsp[-1].numeric_literal_value_);
@@ -4142,125 +3173,69 @@
       }
     }
   }
-<<<<<<< HEAD
-#line 3184 "SqlParser_gen.cpp" /* yacc.c:1661  */
+#line 3177 "SqlParser_gen.cpp" /* yacc.c:1661  */
     break;
 
   case 45:
-#line 708 "../SqlParser.ypp" /* yacc.c:1661  */
+#line 714 "../SqlParser.ypp" /* yacc.c:1661  */
     {
     (yyval.column_constraint_) = new quickstep::ParseColumnConstraintNull((yylsp[0]).first_line, (yylsp[0]).first_column);
   }
-#line 3192 "SqlParser_gen.cpp" /* yacc.c:1661  */
+#line 3185 "SqlParser_gen.cpp" /* yacc.c:1661  */
     break;
 
   case 46:
-#line 711 "../SqlParser.ypp" /* yacc.c:1661  */
+#line 717 "../SqlParser.ypp" /* yacc.c:1661  */
     {
     (yyval.column_constraint_) = new quickstep::ParseColumnConstraintNotNull((yylsp[-1]).first_line, (yylsp[-1]).first_column);
   }
-#line 3200 "SqlParser_gen.cpp" /* yacc.c:1661  */
+#line 3193 "SqlParser_gen.cpp" /* yacc.c:1661  */
     break;
 
   case 47:
-#line 714 "../SqlParser.ypp" /* yacc.c:1661  */
-=======
-#line 3181 "SqlParser_gen.cpp" /* yacc.c:1646  */
-    break;
-
-  case 45:
-#line 720 "../SqlParser.ypp" /* yacc.c:1646  */
-    {
-    (yyval.column_constraint_) = new quickstep::ParseColumnConstraintNull((yylsp[0]).first_line, (yylsp[0]).first_column);
-  }
-#line 3189 "SqlParser_gen.cpp" /* yacc.c:1646  */
-    break;
-
-  case 46:
-#line 723 "../SqlParser.ypp" /* yacc.c:1646  */
-    {
-    (yyval.column_constraint_) = new quickstep::ParseColumnConstraintNotNull((yylsp[-1]).first_line, (yylsp[-1]).first_column);
-  }
-#line 3197 "SqlParser_gen.cpp" /* yacc.c:1646  */
-    break;
-
-  case 47:
-#line 726 "../SqlParser.ypp" /* yacc.c:1646  */
->>>>>>> faba89f8
+#line 720 "../SqlParser.ypp" /* yacc.c:1661  */
     {
     (yyval.column_constraint_) = nullptr;
     NotSupported(&(yylsp[0]), yyscanner, "Column Constraints (UNIQUE)");
     YYERROR;
   }
-<<<<<<< HEAD
-#line 3210 "SqlParser_gen.cpp" /* yacc.c:1661  */
+#line 3203 "SqlParser_gen.cpp" /* yacc.c:1661  */
     break;
 
   case 48:
-#line 719 "../SqlParser.ypp" /* yacc.c:1661  */
-=======
-#line 3207 "SqlParser_gen.cpp" /* yacc.c:1646  */
-    break;
-
-  case 48:
-#line 731 "../SqlParser.ypp" /* yacc.c:1646  */
->>>>>>> faba89f8
+#line 725 "../SqlParser.ypp" /* yacc.c:1661  */
     {
     (yyval.column_constraint_) = nullptr;
     NotSupported(&(yylsp[-1]), yyscanner, "Column Constraints (PRIMARY KEY)");
     YYERROR;
   }
-<<<<<<< HEAD
-#line 3220 "SqlParser_gen.cpp" /* yacc.c:1661  */
+#line 3213 "SqlParser_gen.cpp" /* yacc.c:1661  */
     break;
 
   case 49:
-#line 724 "../SqlParser.ypp" /* yacc.c:1661  */
-=======
-#line 3217 "SqlParser_gen.cpp" /* yacc.c:1646  */
-    break;
-
-  case 49:
-#line 736 "../SqlParser.ypp" /* yacc.c:1646  */
->>>>>>> faba89f8
+#line 730 "../SqlParser.ypp" /* yacc.c:1661  */
     {
     (yyval.column_constraint_) = nullptr;
     delete (yyvsp[0].literal_value_);
     NotSupported(&(yylsp[-1]), yyscanner, "Column Constraints (DEFAULT)");
     YYERROR;
   }
-<<<<<<< HEAD
-#line 3231 "SqlParser_gen.cpp" /* yacc.c:1661  */
+#line 3224 "SqlParser_gen.cpp" /* yacc.c:1661  */
     break;
 
   case 50:
-#line 730 "../SqlParser.ypp" /* yacc.c:1661  */
-=======
-#line 3228 "SqlParser_gen.cpp" /* yacc.c:1646  */
-    break;
-
-  case 50:
-#line 742 "../SqlParser.ypp" /* yacc.c:1646  */
->>>>>>> faba89f8
+#line 736 "../SqlParser.ypp" /* yacc.c:1661  */
     {
     (yyval.column_constraint_) = nullptr;
     delete (yyvsp[-1].predicate_);
     NotSupported(&(yylsp[-3]), yyscanner, "Column Constraints (CHECK)");
     YYERROR;
   }
-<<<<<<< HEAD
-#line 3242 "SqlParser_gen.cpp" /* yacc.c:1661  */
+#line 3235 "SqlParser_gen.cpp" /* yacc.c:1661  */
     break;
 
   case 51:
-#line 736 "../SqlParser.ypp" /* yacc.c:1661  */
-=======
-#line 3239 "SqlParser_gen.cpp" /* yacc.c:1646  */
-    break;
-
-  case 51:
-#line 748 "../SqlParser.ypp" /* yacc.c:1646  */
->>>>>>> faba89f8
+#line 742 "../SqlParser.ypp" /* yacc.c:1661  */
     {
     (yyval.column_constraint_) = nullptr;
     delete (yyvsp[-3].string_value_);
@@ -4268,121 +3243,65 @@
     NotSupported(&(yylsp[-4]), yyscanner, "Foreign Keys");
     YYERROR;
   }
-<<<<<<< HEAD
-#line 3254 "SqlParser_gen.cpp" /* yacc.c:1661  */
+#line 3247 "SqlParser_gen.cpp" /* yacc.c:1661  */
     break;
 
   case 52:
-#line 745 "../SqlParser.ypp" /* yacc.c:1661  */
-=======
-#line 3251 "SqlParser_gen.cpp" /* yacc.c:1646  */
-    break;
-
-  case 52:
-#line 757 "../SqlParser.ypp" /* yacc.c:1646  */
->>>>>>> faba89f8
+#line 751 "../SqlParser.ypp" /* yacc.c:1661  */
     {
     (yyval.column_constraint_list_) = (yyvsp[-1].column_constraint_list_);
     (yyval.column_constraint_list_)->push_back((yyvsp[0].column_constraint_));
   }
-<<<<<<< HEAD
-#line 3263 "SqlParser_gen.cpp" /* yacc.c:1661  */
+#line 3256 "SqlParser_gen.cpp" /* yacc.c:1661  */
     break;
 
   case 53:
-#line 749 "../SqlParser.ypp" /* yacc.c:1661  */
-=======
-#line 3260 "SqlParser_gen.cpp" /* yacc.c:1646  */
-    break;
-
-  case 53:
-#line 761 "../SqlParser.ypp" /* yacc.c:1646  */
->>>>>>> faba89f8
+#line 755 "../SqlParser.ypp" /* yacc.c:1661  */
     {
     (yyval.column_constraint_list_) = new quickstep::PtrList<quickstep::ParseColumnConstraint>();
     (yyval.column_constraint_list_)->push_back((yyvsp[0].column_constraint_));
   }
-<<<<<<< HEAD
-#line 3272 "SqlParser_gen.cpp" /* yacc.c:1661  */
+#line 3265 "SqlParser_gen.cpp" /* yacc.c:1661  */
     break;
 
   case 54:
-#line 755 "../SqlParser.ypp" /* yacc.c:1661  */
+#line 761 "../SqlParser.ypp" /* yacc.c:1661  */
     {
     (yyval.column_constraint_list_) = nullptr;
   }
-#line 3280 "SqlParser_gen.cpp" /* yacc.c:1661  */
+#line 3273 "SqlParser_gen.cpp" /* yacc.c:1661  */
     break;
 
   case 55:
-#line 758 "../SqlParser.ypp" /* yacc.c:1661  */
+#line 764 "../SqlParser.ypp" /* yacc.c:1661  */
     {
     (yyval.column_constraint_list_) = (yyvsp[0].column_constraint_list_);
   }
-#line 3288 "SqlParser_gen.cpp" /* yacc.c:1661  */
+#line 3281 "SqlParser_gen.cpp" /* yacc.c:1661  */
     break;
 
   case 56:
-#line 763 "../SqlParser.ypp" /* yacc.c:1661  */
-=======
-#line 3269 "SqlParser_gen.cpp" /* yacc.c:1646  */
-    break;
-
-  case 54:
-#line 767 "../SqlParser.ypp" /* yacc.c:1646  */
-    {
-    (yyval.column_constraint_list_) = nullptr;
-  }
-#line 3277 "SqlParser_gen.cpp" /* yacc.c:1646  */
-    break;
-
-  case 55:
-#line 770 "../SqlParser.ypp" /* yacc.c:1646  */
-    {
-    (yyval.column_constraint_list_) = (yyvsp[0].column_constraint_list_);
-  }
-#line 3285 "SqlParser_gen.cpp" /* yacc.c:1646  */
-    break;
-
-  case 56:
-#line 775 "../SqlParser.ypp" /* yacc.c:1646  */
->>>>>>> faba89f8
+#line 769 "../SqlParser.ypp" /* yacc.c:1661  */
     {
     delete (yyvsp[-1].string_list_);
     NotSupported(&(yylsp[-3]), yyscanner, "Table Constraints (UNIQUE)");
     YYERROR;
   }
-<<<<<<< HEAD
-#line 3298 "SqlParser_gen.cpp" /* yacc.c:1661  */
+#line 3291 "SqlParser_gen.cpp" /* yacc.c:1661  */
     break;
 
   case 57:
-#line 768 "../SqlParser.ypp" /* yacc.c:1661  */
-=======
-#line 3295 "SqlParser_gen.cpp" /* yacc.c:1646  */
-    break;
-
-  case 57:
-#line 780 "../SqlParser.ypp" /* yacc.c:1646  */
->>>>>>> faba89f8
+#line 774 "../SqlParser.ypp" /* yacc.c:1661  */
     {
     delete (yyvsp[-1].string_list_);
     NotSupported(&(yylsp[-4]), yyscanner, "Table Constraints (PRIMARY KEY)");
     YYERROR;
   }
-<<<<<<< HEAD
-#line 3308 "SqlParser_gen.cpp" /* yacc.c:1661  */
+#line 3301 "SqlParser_gen.cpp" /* yacc.c:1661  */
     break;
 
   case 58:
-#line 773 "../SqlParser.ypp" /* yacc.c:1661  */
-=======
-#line 3305 "SqlParser_gen.cpp" /* yacc.c:1646  */
-    break;
-
-  case 58:
-#line 785 "../SqlParser.ypp" /* yacc.c:1646  */
->>>>>>> faba89f8
+#line 779 "../SqlParser.ypp" /* yacc.c:1661  */
     {
     delete (yyvsp[-6].string_list_);
     delete (yyvsp[-3].string_value_);
@@ -4390,285 +3309,158 @@
     NotSupported(&(yylsp[-9]), yyscanner, "Table Constraints (FOREIGN KEY)");
     YYERROR;
   }
-<<<<<<< HEAD
-#line 3320 "SqlParser_gen.cpp" /* yacc.c:1661  */
+#line 3313 "SqlParser_gen.cpp" /* yacc.c:1661  */
     break;
 
   case 59:
-#line 780 "../SqlParser.ypp" /* yacc.c:1661  */
-=======
-#line 3317 "SqlParser_gen.cpp" /* yacc.c:1646  */
-    break;
-
-  case 59:
-#line 792 "../SqlParser.ypp" /* yacc.c:1646  */
->>>>>>> faba89f8
+#line 786 "../SqlParser.ypp" /* yacc.c:1661  */
     {
     delete (yyvsp[-1].predicate_);
     NotSupported(&(yylsp[-3]), yyscanner, "Table Constraints (CHECK)");
     YYERROR;
   }
-<<<<<<< HEAD
-#line 3330 "SqlParser_gen.cpp" /* yacc.c:1661  */
+#line 3323 "SqlParser_gen.cpp" /* yacc.c:1661  */
     break;
 
   case 60:
-#line 787 "../SqlParser.ypp" /* yacc.c:1661  */
-=======
-#line 3327 "SqlParser_gen.cpp" /* yacc.c:1646  */
-    break;
-
-  case 60:
-#line 799 "../SqlParser.ypp" /* yacc.c:1646  */
->>>>>>> faba89f8
+#line 793 "../SqlParser.ypp" /* yacc.c:1661  */
     {
     NotSupported(&(yylsp[-2]), yyscanner, "Table Constraints");
     YYERROR;
   }
-<<<<<<< HEAD
-#line 3339 "SqlParser_gen.cpp" /* yacc.c:1661  */
+#line 3332 "SqlParser_gen.cpp" /* yacc.c:1661  */
     break;
 
   case 61:
-#line 791 "../SqlParser.ypp" /* yacc.c:1661  */
-=======
-#line 3336 "SqlParser_gen.cpp" /* yacc.c:1646  */
-    break;
-
-  case 61:
-#line 803 "../SqlParser.ypp" /* yacc.c:1646  */
->>>>>>> faba89f8
+#line 797 "../SqlParser.ypp" /* yacc.c:1661  */
     {
     NotSupported(&(yylsp[0]), yyscanner, "Table Constraints");
     YYERROR;
   }
-<<<<<<< HEAD
-#line 3348 "SqlParser_gen.cpp" /* yacc.c:1661  */
+#line 3341 "SqlParser_gen.cpp" /* yacc.c:1661  */
     break;
 
   case 62:
-#line 797 "../SqlParser.ypp" /* yacc.c:1661  */
+#line 803 "../SqlParser.ypp" /* yacc.c:1661  */
     {
     /* $$ = nullptr; */
   }
-#line 3356 "SqlParser_gen.cpp" /* yacc.c:1661  */
+#line 3349 "SqlParser_gen.cpp" /* yacc.c:1661  */
     break;
 
   case 63:
-#line 800 "../SqlParser.ypp" /* yacc.c:1661  */
+#line 806 "../SqlParser.ypp" /* yacc.c:1661  */
     {
     /* $$ = $1; */
   }
-#line 3364 "SqlParser_gen.cpp" /* yacc.c:1661  */
+#line 3357 "SqlParser_gen.cpp" /* yacc.c:1661  */
     break;
 
   case 64:
-#line 805 "../SqlParser.ypp" /* yacc.c:1661  */
+#line 811 "../SqlParser.ypp" /* yacc.c:1661  */
     {
     (yyval.string_list_) = nullptr;
   }
-#line 3372 "SqlParser_gen.cpp" /* yacc.c:1661  */
+#line 3365 "SqlParser_gen.cpp" /* yacc.c:1661  */
     break;
 
   case 65:
-#line 808 "../SqlParser.ypp" /* yacc.c:1661  */
-=======
-#line 3345 "SqlParser_gen.cpp" /* yacc.c:1646  */
-    break;
-
-  case 62:
-#line 809 "../SqlParser.ypp" /* yacc.c:1646  */
-    {
-    /* $$ = nullptr; */
-  }
-#line 3353 "SqlParser_gen.cpp" /* yacc.c:1646  */
-    break;
-
-  case 63:
-#line 812 "../SqlParser.ypp" /* yacc.c:1646  */
-    {
-    /* $$ = $1; */
-  }
-#line 3361 "SqlParser_gen.cpp" /* yacc.c:1646  */
-    break;
-
-  case 64:
-#line 817 "../SqlParser.ypp" /* yacc.c:1646  */
-    {
-    (yyval.string_list_) = nullptr;
-  }
-#line 3369 "SqlParser_gen.cpp" /* yacc.c:1646  */
-    break;
-
-  case 65:
-#line 820 "../SqlParser.ypp" /* yacc.c:1646  */
->>>>>>> faba89f8
+#line 814 "../SqlParser.ypp" /* yacc.c:1661  */
     {
     delete (yyvsp[-1].string_list_);
     (yyval.string_list_) = nullptr;
     NotSupported(&(yylsp[-2]), yyscanner, "list of column names in CREATE INDEX statement");
     YYERROR;
   }
-<<<<<<< HEAD
-#line 3383 "SqlParser_gen.cpp" /* yacc.c:1661  */
+#line 3376 "SqlParser_gen.cpp" /* yacc.c:1661  */
     break;
 
   case 66:
-#line 816 "../SqlParser.ypp" /* yacc.c:1661  */
-=======
-#line 3380 "SqlParser_gen.cpp" /* yacc.c:1646  */
-    break;
-
-  case 66:
-#line 828 "../SqlParser.ypp" /* yacc.c:1646  */
->>>>>>> faba89f8
+#line 822 "../SqlParser.ypp" /* yacc.c:1661  */
     {
     (yyval.block_properties_) = nullptr;
   }
-<<<<<<< HEAD
+#line 3384 "SqlParser_gen.cpp" /* yacc.c:1661  */
+    break;
+
+  case 67:
+#line 825 "../SqlParser.ypp" /* yacc.c:1661  */
+    {
+    (yyval.block_properties_) = new quickstep::ParseBlockProperties((yylsp[-3]).first_line, (yylsp[-3]).first_column, (yyvsp[-1].key_value_list_));
+  }
 #line 3392 "SqlParser_gen.cpp" /* yacc.c:1661  */
     break;
 
-  case 67:
-#line 820 "../SqlParser.ypp" /* yacc.c:1661  */
-=======
-#line 3388 "SqlParser_gen.cpp" /* yacc.c:1646  */
-    break;
-
-  case 67:
-#line 831 "../SqlParser.ypp" /* yacc.c:1646  */
->>>>>>> faba89f8
-    {
-    (yyval.block_properties_) = new quickstep::ParseBlockProperties((yylsp[-3]).first_line, (yylsp[-3]).first_column, (yyvsp[-1].key_value_list_));
-  }
-<<<<<<< HEAD
-#line 3401 "SqlParser_gen.cpp" /* yacc.c:1661  */
-    break;
-
   case 68:
-#line 826 "../SqlParser.ypp" /* yacc.c:1661  */
-=======
-#line 3396 "SqlParser_gen.cpp" /* yacc.c:1646  */
-    break;
-
-  case 68:
-#line 836 "../SqlParser.ypp" /* yacc.c:1646  */
->>>>>>> faba89f8
+#line 830 "../SqlParser.ypp" /* yacc.c:1661  */
     {
     (yyval.key_value_list_) = new quickstep::PtrList<quickstep::ParseKeyValue>();
     (yyval.key_value_list_)->push_back((yyvsp[0].key_value_));
   }
-<<<<<<< HEAD
-#line 3409 "SqlParser_gen.cpp" /* yacc.c:1661  */
+#line 3401 "SqlParser_gen.cpp" /* yacc.c:1661  */
     break;
 
   case 69:
-#line 829 "../SqlParser.ypp" /* yacc.c:1661  */
-=======
-#line 3405 "SqlParser_gen.cpp" /* yacc.c:1646  */
-    break;
-
-  case 69:
-#line 840 "../SqlParser.ypp" /* yacc.c:1646  */
->>>>>>> faba89f8
+#line 834 "../SqlParser.ypp" /* yacc.c:1661  */
     {
     (yyval.key_value_list_) = (yyvsp[-2].key_value_list_);
     (yyval.key_value_list_)->push_back((yyvsp[0].key_value_));
   }
-<<<<<<< HEAD
-#line 3417 "SqlParser_gen.cpp" /* yacc.c:1661  */
+#line 3410 "SqlParser_gen.cpp" /* yacc.c:1661  */
     break;
 
   case 70:
-#line 832 "../SqlParser.ypp" /* yacc.c:1661  */
-=======
-#line 3414 "SqlParser_gen.cpp" /* yacc.c:1646  */
-    break;
-
-  case 70:
-#line 846 "../SqlParser.ypp" /* yacc.c:1646  */
->>>>>>> faba89f8
+#line 840 "../SqlParser.ypp" /* yacc.c:1661  */
     {
     (yyval.key_value_) = (yyvsp[0].key_string_value_);
   }
-<<<<<<< HEAD
-#line 3425 "SqlParser_gen.cpp" /* yacc.c:1661  */
+#line 3418 "SqlParser_gen.cpp" /* yacc.c:1661  */
     break;
 
   case 71:
-#line 837 "../SqlParser.ypp" /* yacc.c:1661  */
-=======
-#line 3422 "SqlParser_gen.cpp" /* yacc.c:1646  */
-    break;
-
-  case 71:
-#line 849 "../SqlParser.ypp" /* yacc.c:1646  */
->>>>>>> faba89f8
+#line 843 "../SqlParser.ypp" /* yacc.c:1661  */
     {
     (yyval.key_value_) = (yyvsp[0].key_string_list_);
   }
-<<<<<<< HEAD
-#line 3433 "SqlParser_gen.cpp" /* yacc.c:1661  */
+#line 3426 "SqlParser_gen.cpp" /* yacc.c:1661  */
     break;
 
   case 72:
-#line 842 "../SqlParser.ypp" /* yacc.c:1661  */
-=======
-#line 3430 "SqlParser_gen.cpp" /* yacc.c:1646  */
-    break;
-
-  case 72:
-#line 852 "../SqlParser.ypp" /* yacc.c:1646  */
->>>>>>> faba89f8
+#line 846 "../SqlParser.ypp" /* yacc.c:1661  */
     {
     (yyval.key_value_) = (yyvsp[0].key_integer_value_);
   }
-<<<<<<< HEAD
-#line 3441 "SqlParser_gen.cpp" /* yacc.c:1661  */
+#line 3434 "SqlParser_gen.cpp" /* yacc.c:1661  */
     break;
 
   case 73:
-#line 847 "../SqlParser.ypp" /* yacc.c:1661  */
-=======
-#line 3438 "SqlParser_gen.cpp" /* yacc.c:1646  */
-    break;
-
-  case 73:
-#line 857 "../SqlParser.ypp" /* yacc.c:1646  */
->>>>>>> faba89f8
+#line 851 "../SqlParser.ypp" /* yacc.c:1661  */
     {
     (yyval.key_string_value_) = new quickstep::ParseKeyStringValue((yylsp[-1]).first_line, (yylsp[-1]).first_column, (yyvsp[-1].string_value_), (yyvsp[0].string_value_));
   }
-<<<<<<< HEAD
-#line 3449 "SqlParser_gen.cpp" /* yacc.c:1661  */
+#line 3442 "SqlParser_gen.cpp" /* yacc.c:1661  */
     break;
 
   case 74:
-#line 852 "../SqlParser.ypp" /* yacc.c:1661  */
-=======
-#line 3446 "SqlParser_gen.cpp" /* yacc.c:1646  */
-    break;
-
-  case 74:
-#line 860 "../SqlParser.ypp" /* yacc.c:1646  */
+#line 854 "../SqlParser.ypp" /* yacc.c:1661  */
     {
     // This is a special case to handle the COMPRESS ALL option of the BLOCK PROPERTIES.
     (yyval.key_string_value_) = new quickstep::ParseKeyStringValue((yylsp[-1]).first_line, (yylsp[-1]).first_column, (yyvsp[-1].string_value_), 
         new quickstep::ParseString((yylsp[0]).first_line, (yylsp[0]).first_column, "ALL"));
   }
-#line 3456 "SqlParser_gen.cpp" /* yacc.c:1646  */
+#line 3452 "SqlParser_gen.cpp" /* yacc.c:1661  */
     break;
 
   case 75:
-#line 867 "../SqlParser.ypp" /* yacc.c:1646  */
+#line 861 "../SqlParser.ypp" /* yacc.c:1661  */
     {
     (yyval.key_string_list_) = new quickstep::ParseKeyStringList((yylsp[-3]).first_line, (yylsp[-3]).first_column, (yyvsp[-3].string_value_), (yyvsp[-1].string_list_));
   }
-#line 3464 "SqlParser_gen.cpp" /* yacc.c:1646  */
+#line 3460 "SqlParser_gen.cpp" /* yacc.c:1661  */
     break;
 
   case 76:
-#line 872 "../SqlParser.ypp" /* yacc.c:1646  */
+#line 866 "../SqlParser.ypp" /* yacc.c:1661  */
     {
     if ((yyvsp[0].numeric_literal_value_)->float_like()) {
       delete (yyvsp[0].numeric_literal_value_);
@@ -4678,78 +3470,45 @@
     }
     (yyval.key_integer_value_) = new quickstep::ParseKeyIntegerValue((yylsp[-1]).first_line, (yylsp[-1]).first_column, (yyvsp[-1].string_value_), (yyvsp[0].numeric_literal_value_));
   }
-#line 3478 "SqlParser_gen.cpp" /* yacc.c:1646  */
+#line 3474 "SqlParser_gen.cpp" /* yacc.c:1661  */
     break;
 
   case 77:
-#line 883 "../SqlParser.ypp" /* yacc.c:1646  */
->>>>>>> faba89f8
+#line 877 "../SqlParser.ypp" /* yacc.c:1661  */
     {
     (yyval.string_value_) = new quickstep::ParseString((yylsp[0]).first_line, (yylsp[0]).first_column,
            std::to_string(quickstep::IndexSubBlockType::kBloomFilter));
   }
-<<<<<<< HEAD
-#line 3458 "SqlParser_gen.cpp" /* yacc.c:1661  */
-    break;
-
-  case 75:
-#line 856 "../SqlParser.ypp" /* yacc.c:1661  */
-=======
-#line 3488 "SqlParser_gen.cpp" /* yacc.c:1646  */
+#line 3483 "SqlParser_gen.cpp" /* yacc.c:1661  */
     break;
 
   case 78:
-#line 888 "../SqlParser.ypp" /* yacc.c:1646  */
->>>>>>> faba89f8
+#line 881 "../SqlParser.ypp" /* yacc.c:1661  */
     {
     (yyval.string_value_) = new quickstep::ParseString((yylsp[0]).first_line, (yylsp[0]).first_column,
            std::to_string(quickstep::IndexSubBlockType::kCSBTree));
   }
-<<<<<<< HEAD
-#line 3467 "SqlParser_gen.cpp" /* yacc.c:1661  */
-    break;
-
-  case 76:
-#line 862 "../SqlParser.ypp" /* yacc.c:1661  */
+#line 3492 "SqlParser_gen.cpp" /* yacc.c:1661  */
+    break;
+
+  case 79:
+#line 887 "../SqlParser.ypp" /* yacc.c:1661  */
     {
     (yyval.key_value_list_) = nullptr;
   }
-#line 3475 "SqlParser_gen.cpp" /* yacc.c:1661  */
-    break;
-
-  case 77:
-#line 865 "../SqlParser.ypp" /* yacc.c:1661  */
+#line 3500 "SqlParser_gen.cpp" /* yacc.c:1661  */
+    break;
+
+  case 80:
+#line 890 "../SqlParser.ypp" /* yacc.c:1661  */
     {
     (yyval.key_value_list_) = (yyvsp[-1].key_value_list_);
   }
-#line 3483 "SqlParser_gen.cpp" /* yacc.c:1661  */
-    break;
-
-  case 78:
-#line 872 "../SqlParser.ypp" /* yacc.c:1661  */
-=======
-#line 3498 "SqlParser_gen.cpp" /* yacc.c:1646  */
-    break;
-
-  case 79:
-#line 895 "../SqlParser.ypp" /* yacc.c:1646  */
-    {
-    (yyval.key_value_list_) = nullptr;
-  }
-#line 3506 "SqlParser_gen.cpp" /* yacc.c:1646  */
-    break;
-
-  case 80:
-#line 898 "../SqlParser.ypp" /* yacc.c:1646  */
-    {
-    (yyval.key_value_list_) = (yyvsp[-1].key_value_list_);
-  }
-#line 3514 "SqlParser_gen.cpp" /* yacc.c:1646  */
+#line 3508 "SqlParser_gen.cpp" /* yacc.c:1661  */
     break;
 
   case 81:
-#line 904 "../SqlParser.ypp" /* yacc.c:1646  */
->>>>>>> faba89f8
+#line 896 "../SqlParser.ypp" /* yacc.c:1661  */
     {
     delete (yyvsp[-7].string_value_);
     delete (yyvsp[-5].string_list_);
@@ -4758,1056 +3517,552 @@
     NotSupported(&(yylsp[-6]), yyscanner, "list of column names in INSERT statement");
     YYERROR;
   }
-<<<<<<< HEAD
-#line 3496 "SqlParser_gen.cpp" /* yacc.c:1661  */
-    break;
-
-  case 79:
-#line 880 "../SqlParser.ypp" /* yacc.c:1661  */
+#line 3521 "SqlParser_gen.cpp" /* yacc.c:1661  */
+    break;
+
+  case 82:
+#line 904 "../SqlParser.ypp" /* yacc.c:1661  */
     {
     (yyval.insert_statement_) = new quickstep::ParseStatementInsert((yylsp[-6]).first_line, (yylsp[-6]).first_column, (yyvsp[-4].string_value_), (yyvsp[-1].literal_value_list_));
   }
-#line 3504 "SqlParser_gen.cpp" /* yacc.c:1661  */
-    break;
-
-  case 80:
-#line 885 "../SqlParser.ypp" /* yacc.c:1661  */
+#line 3529 "SqlParser_gen.cpp" /* yacc.c:1661  */
+    break;
+
+  case 83:
+#line 909 "../SqlParser.ypp" /* yacc.c:1661  */
     {
     (yyval.copy_from_statement_) = new quickstep::ParseStatementCopyFrom((yylsp[-4]).first_line, (yylsp[-4]).first_column, (yyvsp[-3].string_value_), (yyvsp[-1].string_value_), (yyvsp[0].copy_from_params_));
   }
-#line 3512 "SqlParser_gen.cpp" /* yacc.c:1661  */
-    break;
-
-  case 81:
-#line 890 "../SqlParser.ypp" /* yacc.c:1661  */
+#line 3537 "SqlParser_gen.cpp" /* yacc.c:1661  */
+    break;
+
+  case 84:
+#line 914 "../SqlParser.ypp" /* yacc.c:1661  */
     {
     (yyval.copy_from_params_) = nullptr;
   }
-#line 3520 "SqlParser_gen.cpp" /* yacc.c:1661  */
-    break;
-
-  case 82:
-#line 893 "../SqlParser.ypp" /* yacc.c:1661  */
+#line 3545 "SqlParser_gen.cpp" /* yacc.c:1661  */
+    break;
+
+  case 85:
+#line 917 "../SqlParser.ypp" /* yacc.c:1661  */
     {
     (yyval.copy_from_params_) = (yyvsp[-1].copy_from_params_);
   }
-#line 3528 "SqlParser_gen.cpp" /* yacc.c:1661  */
-    break;
-
-  case 83:
-#line 898 "../SqlParser.ypp" /* yacc.c:1661  */
-=======
-#line 3527 "SqlParser_gen.cpp" /* yacc.c:1646  */
-    break;
-
-  case 82:
-#line 912 "../SqlParser.ypp" /* yacc.c:1646  */
-    {
-    (yyval.insert_statement_) = new quickstep::ParseStatementInsert((yylsp[-6]).first_line, (yylsp[-6]).first_column, (yyvsp[-4].string_value_), (yyvsp[-1].literal_value_list_));
-  }
-#line 3535 "SqlParser_gen.cpp" /* yacc.c:1646  */
-    break;
-
-  case 83:
-#line 917 "../SqlParser.ypp" /* yacc.c:1646  */
-    {
-    (yyval.copy_from_statement_) = new quickstep::ParseStatementCopyFrom((yylsp[-4]).first_line, (yylsp[-4]).first_column, (yyvsp[-3].string_value_), (yyvsp[-1].string_value_), (yyvsp[0].copy_from_params_));
-  }
-#line 3543 "SqlParser_gen.cpp" /* yacc.c:1646  */
-    break;
-
-  case 84:
-#line 922 "../SqlParser.ypp" /* yacc.c:1646  */
-    {
-    (yyval.copy_from_params_) = nullptr;
-  }
-#line 3551 "SqlParser_gen.cpp" /* yacc.c:1646  */
-    break;
-
-  case 85:
-#line 925 "../SqlParser.ypp" /* yacc.c:1646  */
-    {
-    (yyval.copy_from_params_) = (yyvsp[-1].copy_from_params_);
-  }
-#line 3559 "SqlParser_gen.cpp" /* yacc.c:1646  */
+#line 3553 "SqlParser_gen.cpp" /* yacc.c:1661  */
     break;
 
   case 86:
-#line 930 "../SqlParser.ypp" /* yacc.c:1646  */
->>>>>>> faba89f8
+#line 922 "../SqlParser.ypp" /* yacc.c:1661  */
     {
     (yyval.copy_from_params_) = new quickstep::ParseCopyFromParams((yylsp[-1]).first_line, (yylsp[-1]).first_column);
     (yyval.copy_from_params_)->set_delimiter((yyvsp[0].string_value_));
   }
-<<<<<<< HEAD
-#line 3537 "SqlParser_gen.cpp" /* yacc.c:1661  */
-    break;
-
-  case 84:
-#line 902 "../SqlParser.ypp" /* yacc.c:1661  */
-=======
-#line 3568 "SqlParser_gen.cpp" /* yacc.c:1646  */
+#line 3562 "SqlParser_gen.cpp" /* yacc.c:1661  */
     break;
 
   case 87:
-#line 934 "../SqlParser.ypp" /* yacc.c:1646  */
->>>>>>> faba89f8
+#line 926 "../SqlParser.ypp" /* yacc.c:1661  */
     {
     (yyval.copy_from_params_) = new quickstep::ParseCopyFromParams((yylsp[-1]).first_line, (yylsp[-1]).first_column);
     (yyval.copy_from_params_)->escape_strings = (yyvsp[0].boolean_value_);
   }
-<<<<<<< HEAD
-#line 3546 "SqlParser_gen.cpp" /* yacc.c:1661  */
-    break;
-
-  case 85:
-#line 906 "../SqlParser.ypp" /* yacc.c:1661  */
-=======
-#line 3577 "SqlParser_gen.cpp" /* yacc.c:1646  */
+#line 3571 "SqlParser_gen.cpp" /* yacc.c:1661  */
     break;
 
   case 88:
-#line 938 "../SqlParser.ypp" /* yacc.c:1646  */
->>>>>>> faba89f8
+#line 930 "../SqlParser.ypp" /* yacc.c:1661  */
     {
     (yyval.copy_from_params_) = (yyvsp[-3].copy_from_params_);
     (yyval.copy_from_params_)->set_delimiter((yyvsp[0].string_value_));
   }
-<<<<<<< HEAD
-#line 3555 "SqlParser_gen.cpp" /* yacc.c:1661  */
-    break;
-
-  case 86:
-#line 910 "../SqlParser.ypp" /* yacc.c:1661  */
-=======
-#line 3586 "SqlParser_gen.cpp" /* yacc.c:1646  */
+#line 3580 "SqlParser_gen.cpp" /* yacc.c:1661  */
     break;
 
   case 89:
-#line 942 "../SqlParser.ypp" /* yacc.c:1646  */
->>>>>>> faba89f8
+#line 934 "../SqlParser.ypp" /* yacc.c:1661  */
     {
     (yyval.copy_from_params_) = (yyvsp[-3].copy_from_params_);
     (yyval.copy_from_params_)->escape_strings = (yyvsp[0].boolean_value_);
   }
-<<<<<<< HEAD
-#line 3564 "SqlParser_gen.cpp" /* yacc.c:1661  */
-    break;
-
-  case 87:
-#line 916 "../SqlParser.ypp" /* yacc.c:1661  */
+#line 3589 "SqlParser_gen.cpp" /* yacc.c:1661  */
+    break;
+
+  case 90:
+#line 940 "../SqlParser.ypp" /* yacc.c:1661  */
     {
     (yyval.update_statement_) = new quickstep::ParseStatementUpdate((yylsp[-4]).first_line, (yylsp[-4]).first_column, (yyvsp[-3].string_value_), (yyvsp[-1].assignment_list_), (yyvsp[0].predicate_));
   }
-#line 3572 "SqlParser_gen.cpp" /* yacc.c:1661  */
-    break;
-
-  case 88:
-#line 921 "../SqlParser.ypp" /* yacc.c:1661  */
+#line 3597 "SqlParser_gen.cpp" /* yacc.c:1661  */
+    break;
+
+  case 91:
+#line 945 "../SqlParser.ypp" /* yacc.c:1661  */
     {
     (yyval.delete_statement_) = new quickstep::ParseStatementDelete((yylsp[-3]).first_line, (yylsp[-3]).first_column, (yyvsp[-1].string_value_), (yyvsp[0].predicate_));
   }
-#line 3580 "SqlParser_gen.cpp" /* yacc.c:1661  */
-    break;
-
-  case 89:
-#line 926 "../SqlParser.ypp" /* yacc.c:1661  */
-=======
-#line 3595 "SqlParser_gen.cpp" /* yacc.c:1646  */
-    break;
-
-  case 90:
-#line 948 "../SqlParser.ypp" /* yacc.c:1646  */
-    {
-    (yyval.update_statement_) = new quickstep::ParseStatementUpdate((yylsp[-4]).first_line, (yylsp[-4]).first_column, (yyvsp[-3].string_value_), (yyvsp[-1].assignment_list_), (yyvsp[0].predicate_));
-  }
-#line 3603 "SqlParser_gen.cpp" /* yacc.c:1646  */
-    break;
-
-  case 91:
-#line 953 "../SqlParser.ypp" /* yacc.c:1646  */
-    {
-    (yyval.delete_statement_) = new quickstep::ParseStatementDelete((yylsp[-3]).first_line, (yylsp[-3]).first_column, (yyvsp[-1].string_value_), (yyvsp[0].predicate_));
-  }
-#line 3611 "SqlParser_gen.cpp" /* yacc.c:1646  */
+#line 3605 "SqlParser_gen.cpp" /* yacc.c:1661  */
     break;
 
   case 92:
-#line 958 "../SqlParser.ypp" /* yacc.c:1646  */
->>>>>>> faba89f8
+#line 950 "../SqlParser.ypp" /* yacc.c:1661  */
     {
     (yyval.assignment_list_) = (yyvsp[-2].assignment_list_);
     (yyval.assignment_list_)->push_back((yyvsp[0].assignment_));
   }
-<<<<<<< HEAD
-#line 3589 "SqlParser_gen.cpp" /* yacc.c:1661  */
-    break;
-
-  case 90:
-#line 930 "../SqlParser.ypp" /* yacc.c:1661  */
-=======
-#line 3620 "SqlParser_gen.cpp" /* yacc.c:1646  */
+#line 3614 "SqlParser_gen.cpp" /* yacc.c:1661  */
     break;
 
   case 93:
-#line 962 "../SqlParser.ypp" /* yacc.c:1646  */
->>>>>>> faba89f8
+#line 954 "../SqlParser.ypp" /* yacc.c:1661  */
     {
     (yyval.assignment_list_) = new quickstep::PtrList<quickstep::ParseAssignment>();
     (yyval.assignment_list_)->push_back((yyvsp[0].assignment_));
   }
-<<<<<<< HEAD
-#line 3598 "SqlParser_gen.cpp" /* yacc.c:1661  */
-    break;
-
-  case 91:
-#line 936 "../SqlParser.ypp" /* yacc.c:1661  */
+#line 3623 "SqlParser_gen.cpp" /* yacc.c:1661  */
+    break;
+
+  case 94:
+#line 960 "../SqlParser.ypp" /* yacc.c:1661  */
     {
     (yyval.assignment_) = new quickstep::ParseAssignment((yylsp[-2]).first_line, (yylsp[-2]).first_column, (yyvsp[-2].string_value_), (yyvsp[0].expression_));
   }
-#line 3606 "SqlParser_gen.cpp" /* yacc.c:1661  */
-    break;
-
-  case 92:
-#line 942 "../SqlParser.ypp" /* yacc.c:1661  */
+#line 3631 "SqlParser_gen.cpp" /* yacc.c:1661  */
+    break;
+
+  case 95:
+#line 966 "../SqlParser.ypp" /* yacc.c:1661  */
     {
     (yyval.select_statement_) = new quickstep::ParseStatementSelect((yylsp[-1]).first_line, (yylsp[-1]).first_column, (yyvsp[0].select_query_), (yyvsp[-1].with_list_));
   }
-#line 3614 "SqlParser_gen.cpp" /* yacc.c:1661  */
-    break;
-
-  case 93:
-#line 947 "../SqlParser.ypp" /* yacc.c:1661  */
+#line 3639 "SqlParser_gen.cpp" /* yacc.c:1661  */
+    break;
+
+  case 96:
+#line 971 "../SqlParser.ypp" /* yacc.c:1661  */
     {
     (yyval.with_list_) = nullptr;
   }
-#line 3622 "SqlParser_gen.cpp" /* yacc.c:1661  */
-    break;
-
-  case 94:
-#line 950 "../SqlParser.ypp" /* yacc.c:1661  */
+#line 3647 "SqlParser_gen.cpp" /* yacc.c:1661  */
+    break;
+
+  case 97:
+#line 974 "../SqlParser.ypp" /* yacc.c:1661  */
     {
     (yyval.with_list_) = (yyvsp[0].with_list_);
   }
-#line 3630 "SqlParser_gen.cpp" /* yacc.c:1661  */
-    break;
-
-  case 95:
-#line 955 "../SqlParser.ypp" /* yacc.c:1661  */
-=======
-#line 3629 "SqlParser_gen.cpp" /* yacc.c:1646  */
-    break;
-
-  case 94:
-#line 968 "../SqlParser.ypp" /* yacc.c:1646  */
-    {
-    (yyval.assignment_) = new quickstep::ParseAssignment((yylsp[-2]).first_line, (yylsp[-2]).first_column, (yyvsp[-2].string_value_), (yyvsp[0].expression_));
-  }
-#line 3637 "SqlParser_gen.cpp" /* yacc.c:1646  */
-    break;
-
-  case 95:
-#line 974 "../SqlParser.ypp" /* yacc.c:1646  */
-    {
-    (yyval.select_statement_) = new quickstep::ParseStatementSelect((yylsp[-1]).first_line, (yylsp[-1]).first_column, (yyvsp[0].select_query_), (yyvsp[-1].with_list_));
-  }
-#line 3645 "SqlParser_gen.cpp" /* yacc.c:1646  */
-    break;
-
-  case 96:
-#line 979 "../SqlParser.ypp" /* yacc.c:1646  */
-    {
-    (yyval.with_list_) = nullptr;
-  }
-#line 3653 "SqlParser_gen.cpp" /* yacc.c:1646  */
-    break;
-
-  case 97:
-#line 982 "../SqlParser.ypp" /* yacc.c:1646  */
-    {
-    (yyval.with_list_) = (yyvsp[0].with_list_);
-  }
-#line 3661 "SqlParser_gen.cpp" /* yacc.c:1646  */
+#line 3655 "SqlParser_gen.cpp" /* yacc.c:1661  */
     break;
 
   case 98:
-#line 987 "../SqlParser.ypp" /* yacc.c:1646  */
->>>>>>> faba89f8
+#line 979 "../SqlParser.ypp" /* yacc.c:1661  */
     {
     (yyval.with_list_) = new quickstep::PtrVector<quickstep::ParseSubqueryTableReference>();
     (yyval.with_list_)->push_back((yyvsp[0].with_list_element_));
   }
-<<<<<<< HEAD
-#line 3639 "SqlParser_gen.cpp" /* yacc.c:1661  */
-    break;
-
-  case 96:
-#line 959 "../SqlParser.ypp" /* yacc.c:1661  */
-=======
-#line 3670 "SqlParser_gen.cpp" /* yacc.c:1646  */
+#line 3664 "SqlParser_gen.cpp" /* yacc.c:1661  */
     break;
 
   case 99:
-#line 991 "../SqlParser.ypp" /* yacc.c:1646  */
->>>>>>> faba89f8
+#line 983 "../SqlParser.ypp" /* yacc.c:1661  */
     {
     (yyval.with_list_) = (yyvsp[-2].with_list_);
     (yyval.with_list_)->push_back((yyvsp[0].with_list_element_));
   }
-<<<<<<< HEAD
-#line 3648 "SqlParser_gen.cpp" /* yacc.c:1661  */
-    break;
-
-  case 97:
-#line 965 "../SqlParser.ypp" /* yacc.c:1661  */
-=======
-#line 3679 "SqlParser_gen.cpp" /* yacc.c:1646  */
+#line 3673 "SqlParser_gen.cpp" /* yacc.c:1661  */
     break;
 
   case 100:
-#line 997 "../SqlParser.ypp" /* yacc.c:1646  */
->>>>>>> faba89f8
+#line 989 "../SqlParser.ypp" /* yacc.c:1661  */
     {
     (yyval.with_list_element_) = new quickstep::ParseSubqueryTableReference((yylsp[-2]).first_line, (yylsp[-2]).first_column, (yyvsp[0].subquery_expression_));
     (yyval.with_list_element_)->set_table_reference_signature((yyvsp[-2].table_reference_signature_));
   }
-<<<<<<< HEAD
-#line 3657 "SqlParser_gen.cpp" /* yacc.c:1661  */
-    break;
-
-  case 98:
-#line 972 "../SqlParser.ypp" /* yacc.c:1661  */
+#line 3682 "SqlParser_gen.cpp" /* yacc.c:1661  */
+    break;
+
+  case 101:
+#line 996 "../SqlParser.ypp" /* yacc.c:1661  */
     {
     (yyval.select_query_) = new quickstep::ParseSelect((yylsp[-8]).first_line, (yylsp[-8]).first_column, (yyvsp[-6].selection_), (yyvsp[-5].table_reference_list_), (yyvsp[-4].predicate_), (yyvsp[-3].opt_group_by_clause_), (yyvsp[-2].opt_having_clause_), (yyvsp[-1].opt_order_by_clause_), (yyvsp[0].opt_limit_clause_));
   }
-#line 3665 "SqlParser_gen.cpp" /* yacc.c:1661  */
-    break;
-
-  case 99:
-#line 977 "../SqlParser.ypp" /* yacc.c:1661  */
+#line 3690 "SqlParser_gen.cpp" /* yacc.c:1661  */
+    break;
+
+  case 102:
+#line 1001 "../SqlParser.ypp" /* yacc.c:1661  */
     {
     /* $$ = nullptr; */
   }
-#line 3673 "SqlParser_gen.cpp" /* yacc.c:1661  */
-    break;
-
-  case 100:
-#line 980 "../SqlParser.ypp" /* yacc.c:1661  */
-=======
-#line 3688 "SqlParser_gen.cpp" /* yacc.c:1646  */
-    break;
-
-  case 101:
-#line 1004 "../SqlParser.ypp" /* yacc.c:1646  */
-    {
-    (yyval.select_query_) = new quickstep::ParseSelect((yylsp[-8]).first_line, (yylsp[-8]).first_column, (yyvsp[-6].selection_), (yyvsp[-5].table_reference_list_), (yyvsp[-4].predicate_), (yyvsp[-3].opt_group_by_clause_), (yyvsp[-2].opt_having_clause_), (yyvsp[-1].opt_order_by_clause_), (yyvsp[0].opt_limit_clause_));
-  }
-#line 3696 "SqlParser_gen.cpp" /* yacc.c:1646  */
-    break;
-
-  case 102:
-#line 1009 "../SqlParser.ypp" /* yacc.c:1646  */
-    {
-    /* $$ = nullptr; */
-  }
-#line 3704 "SqlParser_gen.cpp" /* yacc.c:1646  */
+#line 3698 "SqlParser_gen.cpp" /* yacc.c:1661  */
     break;
 
   case 103:
-#line 1012 "../SqlParser.ypp" /* yacc.c:1646  */
->>>>>>> faba89f8
+#line 1004 "../SqlParser.ypp" /* yacc.c:1661  */
     {
     NotSupported(&(yylsp[0]), yyscanner, "ALL in selection");
     YYERROR;
   }
-<<<<<<< HEAD
-#line 3682 "SqlParser_gen.cpp" /* yacc.c:1661  */
-    break;
-
-  case 101:
-#line 984 "../SqlParser.ypp" /* yacc.c:1661  */
-=======
-#line 3713 "SqlParser_gen.cpp" /* yacc.c:1646  */
+#line 3707 "SqlParser_gen.cpp" /* yacc.c:1661  */
     break;
 
   case 104:
-#line 1016 "../SqlParser.ypp" /* yacc.c:1646  */
->>>>>>> faba89f8
+#line 1008 "../SqlParser.ypp" /* yacc.c:1661  */
     {
     NotSupported(&(yylsp[0]), yyscanner, "DISTINCT in selection");
     YYERROR;
   }
-<<<<<<< HEAD
-#line 3691 "SqlParser_gen.cpp" /* yacc.c:1661  */
-    break;
-
-  case 102:
-#line 990 "../SqlParser.ypp" /* yacc.c:1661  */
+#line 3716 "SqlParser_gen.cpp" /* yacc.c:1661  */
+    break;
+
+  case 105:
+#line 1014 "../SqlParser.ypp" /* yacc.c:1661  */
     {
     (yyval.selection_) = new quickstep::ParseSelectionStar((yylsp[0]).first_line, (yylsp[0]).first_column);
   }
-#line 3699 "SqlParser_gen.cpp" /* yacc.c:1661  */
-    break;
-
-  case 103:
-#line 993 "../SqlParser.ypp" /* yacc.c:1661  */
+#line 3724 "SqlParser_gen.cpp" /* yacc.c:1661  */
+    break;
+
+  case 106:
+#line 1017 "../SqlParser.ypp" /* yacc.c:1661  */
     {
     (yyval.selection_) = (yyvsp[0].selection_list_);
   }
-#line 3707 "SqlParser_gen.cpp" /* yacc.c:1661  */
-    break;
-
-  case 104:
-#line 998 "../SqlParser.ypp" /* yacc.c:1661  */
-=======
-#line 3722 "SqlParser_gen.cpp" /* yacc.c:1646  */
-    break;
-
-  case 105:
-#line 1022 "../SqlParser.ypp" /* yacc.c:1646  */
-    {
-    (yyval.selection_) = new quickstep::ParseSelectionStar((yylsp[0]).first_line, (yylsp[0]).first_column);
-  }
-#line 3730 "SqlParser_gen.cpp" /* yacc.c:1646  */
-    break;
-
-  case 106:
-#line 1025 "../SqlParser.ypp" /* yacc.c:1646  */
-    {
-    (yyval.selection_) = (yyvsp[0].selection_list_);
-  }
-#line 3738 "SqlParser_gen.cpp" /* yacc.c:1646  */
+#line 3732 "SqlParser_gen.cpp" /* yacc.c:1661  */
     break;
 
   case 107:
-#line 1030 "../SqlParser.ypp" /* yacc.c:1646  */
->>>>>>> faba89f8
+#line 1022 "../SqlParser.ypp" /* yacc.c:1661  */
     {
     (yyval.selection_list_) = new quickstep::ParseSelectionList((yylsp[0]).first_line, (yylsp[0]).first_column);
     (yyval.selection_list_)->add((yyvsp[0].selection_item_));
   }
-<<<<<<< HEAD
-#line 3716 "SqlParser_gen.cpp" /* yacc.c:1661  */
-    break;
-
-  case 105:
-#line 1002 "../SqlParser.ypp" /* yacc.c:1661  */
-=======
-#line 3747 "SqlParser_gen.cpp" /* yacc.c:1646  */
+#line 3741 "SqlParser_gen.cpp" /* yacc.c:1661  */
     break;
 
   case 108:
-#line 1034 "../SqlParser.ypp" /* yacc.c:1646  */
->>>>>>> faba89f8
+#line 1026 "../SqlParser.ypp" /* yacc.c:1661  */
     {
     (yyval.selection_list_) = (yyvsp[-2].selection_list_);
     (yyval.selection_list_)->add((yyvsp[0].selection_item_));
   }
-<<<<<<< HEAD
-#line 3725 "SqlParser_gen.cpp" /* yacc.c:1661  */
-    break;
-
-  case 106:
-#line 1008 "../SqlParser.ypp" /* yacc.c:1661  */
+#line 3750 "SqlParser_gen.cpp" /* yacc.c:1661  */
+    break;
+
+  case 109:
+#line 1032 "../SqlParser.ypp" /* yacc.c:1661  */
     {
     (yyval.selection_item_) = new quickstep::ParseSelectionItem((yylsp[-2]).first_line, (yylsp[-2]).first_column, (yyvsp[-2].expression_), (yyvsp[0].string_value_));
   }
-#line 3733 "SqlParser_gen.cpp" /* yacc.c:1661  */
-    break;
-
-  case 107:
-#line 1011 "../SqlParser.ypp" /* yacc.c:1661  */
+#line 3758 "SqlParser_gen.cpp" /* yacc.c:1661  */
+    break;
+
+  case 110:
+#line 1035 "../SqlParser.ypp" /* yacc.c:1661  */
     {
     (yyval.selection_item_) = new quickstep::ParseSelectionItem((yylsp[-1]).first_line, (yylsp[-1]).first_column, (yyvsp[-1].expression_), (yyvsp[0].string_value_));
   }
-#line 3741 "SqlParser_gen.cpp" /* yacc.c:1661  */
-    break;
-
-  case 108:
-#line 1014 "../SqlParser.ypp" /* yacc.c:1661  */
+#line 3766 "SqlParser_gen.cpp" /* yacc.c:1661  */
+    break;
+
+  case 111:
+#line 1038 "../SqlParser.ypp" /* yacc.c:1661  */
     {
     (yyval.selection_item_) = new quickstep::ParseSelectionItem((yylsp[0]).first_line, (yylsp[0]).first_column, (yyvsp[0].expression_));
   }
-#line 3749 "SqlParser_gen.cpp" /* yacc.c:1661  */
-    break;
-
-  case 109:
-#line 1019 "../SqlParser.ypp" /* yacc.c:1661  */
+#line 3774 "SqlParser_gen.cpp" /* yacc.c:1661  */
+    break;
+
+  case 112:
+#line 1043 "../SqlParser.ypp" /* yacc.c:1661  */
     {
     (yyval.table_reference_list_) = (yyvsp[-1].table_reference_list_);
   }
-#line 3757 "SqlParser_gen.cpp" /* yacc.c:1661  */
-    break;
-
-  case 110:
-#line 1024 "../SqlParser.ypp" /* yacc.c:1661  */
+#line 3782 "SqlParser_gen.cpp" /* yacc.c:1661  */
+    break;
+
+  case 113:
+#line 1048 "../SqlParser.ypp" /* yacc.c:1661  */
     {
     /* $$ = nullptr; */
   }
-#line 3765 "SqlParser_gen.cpp" /* yacc.c:1661  */
-    break;
-
-  case 111:
-#line 1027 "../SqlParser.ypp" /* yacc.c:1661  */
-=======
-#line 3756 "SqlParser_gen.cpp" /* yacc.c:1646  */
-    break;
-
-  case 109:
-#line 1040 "../SqlParser.ypp" /* yacc.c:1646  */
-    {
-    (yyval.selection_item_) = new quickstep::ParseSelectionItem((yylsp[-2]).first_line, (yylsp[-2]).first_column, (yyvsp[-2].expression_), (yyvsp[0].string_value_));
-  }
-#line 3764 "SqlParser_gen.cpp" /* yacc.c:1646  */
-    break;
-
-  case 110:
-#line 1043 "../SqlParser.ypp" /* yacc.c:1646  */
-    {
-    (yyval.selection_item_) = new quickstep::ParseSelectionItem((yylsp[-1]).first_line, (yylsp[-1]).first_column, (yyvsp[-1].expression_), (yyvsp[0].string_value_));
-  }
-#line 3772 "SqlParser_gen.cpp" /* yacc.c:1646  */
-    break;
-
-  case 111:
-#line 1046 "../SqlParser.ypp" /* yacc.c:1646  */
-    {
-    (yyval.selection_item_) = new quickstep::ParseSelectionItem((yylsp[0]).first_line, (yylsp[0]).first_column, (yyvsp[0].expression_));
-  }
-#line 3780 "SqlParser_gen.cpp" /* yacc.c:1646  */
-    break;
-
-  case 112:
-#line 1051 "../SqlParser.ypp" /* yacc.c:1646  */
-    {
-    (yyval.table_reference_list_) = (yyvsp[-1].table_reference_list_);
-  }
-#line 3788 "SqlParser_gen.cpp" /* yacc.c:1646  */
-    break;
-
-  case 113:
-#line 1056 "../SqlParser.ypp" /* yacc.c:1646  */
-    {
-    /* $$ = nullptr; */
-  }
-#line 3796 "SqlParser_gen.cpp" /* yacc.c:1646  */
+#line 3790 "SqlParser_gen.cpp" /* yacc.c:1661  */
     break;
 
   case 114:
-#line 1059 "../SqlParser.ypp" /* yacc.c:1646  */
->>>>>>> faba89f8
+#line 1051 "../SqlParser.ypp" /* yacc.c:1661  */
     {
     NotSupported(&(yylsp[0]), yyscanner, "alternate JOIN syntax (specify in WHERE clause instead)");
     YYERROR;
   }
-<<<<<<< HEAD
-#line 3774 "SqlParser_gen.cpp" /* yacc.c:1661  */
-    break;
-
-  case 112:
-#line 1033 "../SqlParser.ypp" /* yacc.c:1661  */
-=======
-#line 3805 "SqlParser_gen.cpp" /* yacc.c:1646  */
+#line 3799 "SqlParser_gen.cpp" /* yacc.c:1661  */
     break;
 
   case 115:
-#line 1065 "../SqlParser.ypp" /* yacc.c:1646  */
->>>>>>> faba89f8
+#line 1057 "../SqlParser.ypp" /* yacc.c:1661  */
     {
     NotSupported(&(yylsp[-1]), yyscanner, "alternate JOIN syntax (specify in WHERE clause instead)");
     YYERROR;
   }
-<<<<<<< HEAD
-#line 3783 "SqlParser_gen.cpp" /* yacc.c:1661  */
-    break;
-
-  case 113:
-#line 1037 "../SqlParser.ypp" /* yacc.c:1661  */
-=======
-#line 3814 "SqlParser_gen.cpp" /* yacc.c:1646  */
+#line 3808 "SqlParser_gen.cpp" /* yacc.c:1661  */
     break;
 
   case 116:
-#line 1069 "../SqlParser.ypp" /* yacc.c:1646  */
->>>>>>> faba89f8
+#line 1061 "../SqlParser.ypp" /* yacc.c:1661  */
     {
     NotSupported(&(yylsp[0]), yyscanner, "alternate JOIN syntax (specify in WHERE clause instead)");
     YYERROR;
   }
-<<<<<<< HEAD
-#line 3792 "SqlParser_gen.cpp" /* yacc.c:1661  */
-    break;
-
-  case 114:
-#line 1043 "../SqlParser.ypp" /* yacc.c:1661  */
-=======
-#line 3823 "SqlParser_gen.cpp" /* yacc.c:1646  */
+#line 3817 "SqlParser_gen.cpp" /* yacc.c:1661  */
     break;
 
   case 117:
-#line 1075 "../SqlParser.ypp" /* yacc.c:1646  */
->>>>>>> faba89f8
+#line 1067 "../SqlParser.ypp" /* yacc.c:1661  */
     {
     delete (yyvsp[-2].string_list_);
     delete (yyvsp[0].predicate_);
     NotSupported(&(yylsp[-4]), yyscanner, "alternate JOIN syntax (specify in WHERE clause instead)");
     YYERROR;
   }
-<<<<<<< HEAD
-#line 3803 "SqlParser_gen.cpp" /* yacc.c:1661  */
-    break;
-
-  case 115:
-#line 1049 "../SqlParser.ypp" /* yacc.c:1661  */
-=======
-#line 3834 "SqlParser_gen.cpp" /* yacc.c:1646  */
+#line 3828 "SqlParser_gen.cpp" /* yacc.c:1661  */
     break;
 
   case 118:
-#line 1081 "../SqlParser.ypp" /* yacc.c:1646  */
->>>>>>> faba89f8
+#line 1073 "../SqlParser.ypp" /* yacc.c:1661  */
     {
     delete (yyvsp[-2].string_list_);
     delete (yyvsp[0].predicate_);
     NotSupported(&(yylsp[-3]), yyscanner, "alternate JOIN syntax (specify in WHERE clause instead)");
     YYERROR;
   }
-<<<<<<< HEAD
-#line 3814 "SqlParser_gen.cpp" /* yacc.c:1661  */
-    break;
-
-  case 116:
-#line 1055 "../SqlParser.ypp" /* yacc.c:1661  */
-=======
-#line 3845 "SqlParser_gen.cpp" /* yacc.c:1646  */
+#line 3839 "SqlParser_gen.cpp" /* yacc.c:1661  */
     break;
 
   case 119:
-#line 1087 "../SqlParser.ypp" /* yacc.c:1646  */
->>>>>>> faba89f8
+#line 1079 "../SqlParser.ypp" /* yacc.c:1661  */
     {
     delete (yyvsp[-2].string_list_);
     delete (yyvsp[0].predicate_);
     NotSupported(&(yylsp[-5]), yyscanner, "OUTER JOIN");
     YYERROR;
   }
-<<<<<<< HEAD
-#line 3825 "SqlParser_gen.cpp" /* yacc.c:1661  */
-    break;
-
-  case 117:
-#line 1061 "../SqlParser.ypp" /* yacc.c:1661  */
-=======
-#line 3856 "SqlParser_gen.cpp" /* yacc.c:1646  */
+#line 3850 "SqlParser_gen.cpp" /* yacc.c:1661  */
     break;
 
   case 120:
-#line 1093 "../SqlParser.ypp" /* yacc.c:1646  */
->>>>>>> faba89f8
+#line 1085 "../SqlParser.ypp" /* yacc.c:1661  */
     {
     delete (yyvsp[-2].string_list_);
     delete (yyvsp[0].predicate_);
     NotSupported(&(yylsp[-4]), yyscanner, "OUTER JOIN");
     YYERROR;
   }
-<<<<<<< HEAD
-#line 3836 "SqlParser_gen.cpp" /* yacc.c:1661  */
-    break;
-
-  case 118:
-#line 1067 "../SqlParser.ypp" /* yacc.c:1661  */
-=======
-#line 3867 "SqlParser_gen.cpp" /* yacc.c:1646  */
+#line 3861 "SqlParser_gen.cpp" /* yacc.c:1661  */
     break;
 
   case 121:
-#line 1099 "../SqlParser.ypp" /* yacc.c:1646  */
->>>>>>> faba89f8
+#line 1091 "../SqlParser.ypp" /* yacc.c:1661  */
     {
     delete (yyvsp[-2].string_list_);
     delete (yyvsp[0].predicate_);
     NotSupported(&(yylsp[-5]), yyscanner, "OUTER JOIN");
     YYERROR;
   }
-<<<<<<< HEAD
-#line 3847 "SqlParser_gen.cpp" /* yacc.c:1661  */
-    break;
-
-  case 119:
-#line 1073 "../SqlParser.ypp" /* yacc.c:1661  */
-=======
-#line 3878 "SqlParser_gen.cpp" /* yacc.c:1646  */
+#line 3872 "SqlParser_gen.cpp" /* yacc.c:1661  */
     break;
 
   case 122:
-#line 1105 "../SqlParser.ypp" /* yacc.c:1646  */
->>>>>>> faba89f8
+#line 1097 "../SqlParser.ypp" /* yacc.c:1661  */
     {
     delete (yyvsp[-2].string_list_);
     delete (yyvsp[0].predicate_);
     NotSupported(&(yylsp[-4]), yyscanner, "OUTER JOIN");
     YYERROR;
   }
-<<<<<<< HEAD
-#line 3858 "SqlParser_gen.cpp" /* yacc.c:1661  */
-    break;
-
-  case 120:
-#line 1079 "../SqlParser.ypp" /* yacc.c:1661  */
-=======
-#line 3889 "SqlParser_gen.cpp" /* yacc.c:1646  */
+#line 3883 "SqlParser_gen.cpp" /* yacc.c:1661  */
     break;
 
   case 123:
-#line 1111 "../SqlParser.ypp" /* yacc.c:1646  */
->>>>>>> faba89f8
+#line 1103 "../SqlParser.ypp" /* yacc.c:1661  */
     {
     delete (yyvsp[-2].string_list_);
     delete (yyvsp[0].predicate_);
     NotSupported(&(yylsp[-5]), yyscanner, "OUTER JOIN");
     YYERROR;
   }
-<<<<<<< HEAD
-#line 3869 "SqlParser_gen.cpp" /* yacc.c:1661  */
-    break;
-
-  case 121:
-#line 1085 "../SqlParser.ypp" /* yacc.c:1661  */
-=======
-#line 3900 "SqlParser_gen.cpp" /* yacc.c:1646  */
+#line 3894 "SqlParser_gen.cpp" /* yacc.c:1661  */
     break;
 
   case 124:
-#line 1117 "../SqlParser.ypp" /* yacc.c:1646  */
->>>>>>> faba89f8
+#line 1109 "../SqlParser.ypp" /* yacc.c:1661  */
     {
     delete (yyvsp[-2].string_list_);
     delete (yyvsp[0].predicate_);
     NotSupported(&(yylsp[-4]), yyscanner, "OUTER JOIN");
     YYERROR;
   }
-<<<<<<< HEAD
-#line 3880 "SqlParser_gen.cpp" /* yacc.c:1661  */
-    break;
-
-  case 122:
-#line 1093 "../SqlParser.ypp" /* yacc.c:1661  */
+#line 3905 "SqlParser_gen.cpp" /* yacc.c:1661  */
+    break;
+
+  case 125:
+#line 1117 "../SqlParser.ypp" /* yacc.c:1661  */
     {
     (yyval.subquery_expression_) = new quickstep::ParseSubqueryExpression((yylsp[-2]).first_line, (yylsp[-2]).first_column, (yyvsp[-1].select_query_));
   }
-#line 3888 "SqlParser_gen.cpp" /* yacc.c:1661  */
-    break;
-
-  case 123:
-#line 1098 "../SqlParser.ypp" /* yacc.c:1661  */
-=======
-#line 3911 "SqlParser_gen.cpp" /* yacc.c:1646  */
-    break;
-
-  case 125:
-#line 1125 "../SqlParser.ypp" /* yacc.c:1646  */
-    {
-    (yyval.subquery_expression_) = new quickstep::ParseSubqueryExpression((yylsp[-2]).first_line, (yylsp[-2]).first_column, (yyvsp[-1].select_query_));
-  }
-#line 3919 "SqlParser_gen.cpp" /* yacc.c:1646  */
+#line 3913 "SqlParser_gen.cpp" /* yacc.c:1661  */
     break;
 
   case 126:
-#line 1130 "../SqlParser.ypp" /* yacc.c:1646  */
->>>>>>> faba89f8
+#line 1122 "../SqlParser.ypp" /* yacc.c:1661  */
     {
     (yyval.table_reference_) = new quickstep::ParseSubqueryTableReference((yylsp[-1]).first_line, (yylsp[-1]).first_column, (yyvsp[-1].subquery_expression_));
     (yyval.table_reference_)->set_table_reference_signature((yyvsp[0].table_reference_signature_));
   }
-<<<<<<< HEAD
-#line 3897 "SqlParser_gen.cpp" /* yacc.c:1661  */
-    break;
-
-  case 124:
-#line 1102 "../SqlParser.ypp" /* yacc.c:1661  */
-=======
-#line 3928 "SqlParser_gen.cpp" /* yacc.c:1646  */
+#line 3922 "SqlParser_gen.cpp" /* yacc.c:1661  */
     break;
 
   case 127:
-#line 1134 "../SqlParser.ypp" /* yacc.c:1646  */
->>>>>>> faba89f8
+#line 1126 "../SqlParser.ypp" /* yacc.c:1661  */
     {
     (yyval.table_reference_) = new quickstep::ParseSimpleTableReference((yylsp[-1]).first_line, (yylsp[-1]).first_column, (yyvsp[-1].string_value_));
     (yyval.table_reference_)->set_table_reference_signature((yyvsp[0].table_reference_signature_));
   }
-<<<<<<< HEAD
-#line 3906 "SqlParser_gen.cpp" /* yacc.c:1661  */
-    break;
-
-  case 125:
-#line 1106 "../SqlParser.ypp" /* yacc.c:1661  */
-=======
-#line 3937 "SqlParser_gen.cpp" /* yacc.c:1646  */
+#line 3931 "SqlParser_gen.cpp" /* yacc.c:1661  */
     break;
 
   case 128:
-#line 1138 "../SqlParser.ypp" /* yacc.c:1646  */
->>>>>>> faba89f8
+#line 1130 "../SqlParser.ypp" /* yacc.c:1661  */
     {
     (yyval.table_reference_) = new quickstep::ParseGeneratorTableReference((yylsp[-1]).first_line, (yylsp[-1]).first_column, (yyvsp[-1].function_call_));
     (yyval.table_reference_)->set_table_reference_signature((yyvsp[0].table_reference_signature_));
   }
-<<<<<<< HEAD
-#line 3915 "SqlParser_gen.cpp" /* yacc.c:1661  */
-    break;
-
-  case 126:
-#line 1110 "../SqlParser.ypp" /* yacc.c:1661  */
+#line 3940 "SqlParser_gen.cpp" /* yacc.c:1661  */
+    break;
+
+  case 129:
+#line 1134 "../SqlParser.ypp" /* yacc.c:1661  */
     {
     (yyval.table_reference_) = new quickstep::ParseGeneratorTableReference((yylsp[0]).first_line, (yylsp[0]).first_column, (yyvsp[0].function_call_));
   }
-#line 3923 "SqlParser_gen.cpp" /* yacc.c:1661  */
-    break;
-
-  case 127:
-#line 1113 "../SqlParser.ypp" /* yacc.c:1661  */
+#line 3948 "SqlParser_gen.cpp" /* yacc.c:1661  */
+    break;
+
+  case 130:
+#line 1137 "../SqlParser.ypp" /* yacc.c:1661  */
     {
     (yyval.table_reference_) = new quickstep::ParseSimpleTableReference((yylsp[0]).first_line, (yylsp[0]).first_column, (yyvsp[0].string_value_));
   }
-#line 3931 "SqlParser_gen.cpp" /* yacc.c:1661  */
-    break;
-
-  case 128:
-#line 1118 "../SqlParser.ypp" /* yacc.c:1661  */
+#line 3956 "SqlParser_gen.cpp" /* yacc.c:1661  */
+    break;
+
+  case 131:
+#line 1142 "../SqlParser.ypp" /* yacc.c:1661  */
     {
     (yyval.table_reference_signature_) = (yyvsp[0].table_reference_signature_);
   }
-#line 3939 "SqlParser_gen.cpp" /* yacc.c:1661  */
-    break;
-
-  case 129:
-#line 1121 "../SqlParser.ypp" /* yacc.c:1661  */
+#line 3964 "SqlParser_gen.cpp" /* yacc.c:1661  */
+    break;
+
+  case 132:
+#line 1145 "../SqlParser.ypp" /* yacc.c:1661  */
     {
     (yyval.table_reference_signature_) = (yyvsp[0].table_reference_signature_);
   }
-#line 3947 "SqlParser_gen.cpp" /* yacc.c:1661  */
-    break;
-
-  case 130:
-#line 1126 "../SqlParser.ypp" /* yacc.c:1661  */
+#line 3972 "SqlParser_gen.cpp" /* yacc.c:1661  */
+    break;
+
+  case 133:
+#line 1150 "../SqlParser.ypp" /* yacc.c:1661  */
     {
     (yyval.table_reference_signature_) = new ::quickstep::ParseTableReferenceSignature((yylsp[0]).first_line, (yylsp[0]).first_column, (yyvsp[0].string_value_));
   }
-#line 3955 "SqlParser_gen.cpp" /* yacc.c:1661  */
-    break;
-
-  case 131:
-#line 1129 "../SqlParser.ypp" /* yacc.c:1661  */
+#line 3980 "SqlParser_gen.cpp" /* yacc.c:1661  */
+    break;
+
+  case 134:
+#line 1153 "../SqlParser.ypp" /* yacc.c:1661  */
     {
     (yyval.table_reference_signature_) = new ::quickstep::ParseTableReferenceSignature((yylsp[-3]).first_line, (yylsp[-3]).first_column, (yyvsp[-3].string_value_), (yyvsp[-1].string_list_));
   }
-#line 3963 "SqlParser_gen.cpp" /* yacc.c:1661  */
-    break;
-
-  case 132:
-#line 1134 "../SqlParser.ypp" /* yacc.c:1661  */
-=======
-#line 3946 "SqlParser_gen.cpp" /* yacc.c:1646  */
-    break;
-
-  case 129:
-#line 1142 "../SqlParser.ypp" /* yacc.c:1646  */
-    {
-    (yyval.table_reference_) = new quickstep::ParseGeneratorTableReference((yylsp[0]).first_line, (yylsp[0]).first_column, (yyvsp[0].function_call_));
-  }
-#line 3954 "SqlParser_gen.cpp" /* yacc.c:1646  */
-    break;
-
-  case 130:
-#line 1145 "../SqlParser.ypp" /* yacc.c:1646  */
-    {
-    (yyval.table_reference_) = new quickstep::ParseSimpleTableReference((yylsp[0]).first_line, (yylsp[0]).first_column, (yyvsp[0].string_value_));
-  }
-#line 3962 "SqlParser_gen.cpp" /* yacc.c:1646  */
-    break;
-
-  case 131:
-#line 1150 "../SqlParser.ypp" /* yacc.c:1646  */
-    {
-    (yyval.table_reference_signature_) = (yyvsp[0].table_reference_signature_);
-  }
-#line 3970 "SqlParser_gen.cpp" /* yacc.c:1646  */
-    break;
-
-  case 132:
-#line 1153 "../SqlParser.ypp" /* yacc.c:1646  */
-    {
-    (yyval.table_reference_signature_) = (yyvsp[0].table_reference_signature_);
-  }
-#line 3978 "SqlParser_gen.cpp" /* yacc.c:1646  */
-    break;
-
-  case 133:
-#line 1158 "../SqlParser.ypp" /* yacc.c:1646  */
-    {
-    (yyval.table_reference_signature_) = new ::quickstep::ParseTableReferenceSignature((yylsp[0]).first_line, (yylsp[0]).first_column, (yyvsp[0].string_value_));
-  }
-#line 3986 "SqlParser_gen.cpp" /* yacc.c:1646  */
-    break;
-
-  case 134:
-#line 1161 "../SqlParser.ypp" /* yacc.c:1646  */
-    {
-    (yyval.table_reference_signature_) = new ::quickstep::ParseTableReferenceSignature((yylsp[-3]).first_line, (yylsp[-3]).first_column, (yyvsp[-3].string_value_), (yyvsp[-1].string_list_));
-  }
-#line 3994 "SqlParser_gen.cpp" /* yacc.c:1646  */
+#line 3988 "SqlParser_gen.cpp" /* yacc.c:1661  */
     break;
 
   case 135:
-#line 1166 "../SqlParser.ypp" /* yacc.c:1646  */
->>>>>>> faba89f8
+#line 1158 "../SqlParser.ypp" /* yacc.c:1661  */
     {
     (yyval.table_reference_list_) = new quickstep::PtrList<quickstep::ParseTableReference>();
     (yyval.table_reference_list_)->push_back((yyvsp[0].table_reference_));
   }
-<<<<<<< HEAD
-#line 3972 "SqlParser_gen.cpp" /* yacc.c:1661  */
-    break;
-
-  case 133:
-#line 1138 "../SqlParser.ypp" /* yacc.c:1661  */
-=======
-#line 4003 "SqlParser_gen.cpp" /* yacc.c:1646  */
+#line 3997 "SqlParser_gen.cpp" /* yacc.c:1661  */
     break;
 
   case 136:
-#line 1170 "../SqlParser.ypp" /* yacc.c:1646  */
->>>>>>> faba89f8
+#line 1162 "../SqlParser.ypp" /* yacc.c:1661  */
     {
     (yyval.table_reference_list_) = (yyvsp[-2].table_reference_list_);
     (yyval.table_reference_list_)->push_back((yyvsp[0].table_reference_));
   }
-<<<<<<< HEAD
-#line 3981 "SqlParser_gen.cpp" /* yacc.c:1661  */
-    break;
-
-  case 134:
-#line 1144 "../SqlParser.ypp" /* yacc.c:1661  */
+#line 4006 "SqlParser_gen.cpp" /* yacc.c:1661  */
+    break;
+
+  case 137:
+#line 1168 "../SqlParser.ypp" /* yacc.c:1661  */
     {
     (yyval.opt_group_by_clause_) = nullptr;
   }
-#line 3989 "SqlParser_gen.cpp" /* yacc.c:1661  */
-    break;
-
-  case 135:
-#line 1147 "../SqlParser.ypp" /* yacc.c:1661  */
+#line 4014 "SqlParser_gen.cpp" /* yacc.c:1661  */
+    break;
+
+  case 138:
+#line 1171 "../SqlParser.ypp" /* yacc.c:1661  */
     {
     (yyval.opt_group_by_clause_) = new quickstep::ParseGroupBy((yylsp[-2]).first_line, (yylsp[-2]).first_column, (yyvsp[0].expression_list_));
   }
-#line 3997 "SqlParser_gen.cpp" /* yacc.c:1661  */
-    break;
-
-  case 136:
-#line 1152 "../SqlParser.ypp" /* yacc.c:1661  */
+#line 4022 "SqlParser_gen.cpp" /* yacc.c:1661  */
+    break;
+
+  case 139:
+#line 1176 "../SqlParser.ypp" /* yacc.c:1661  */
     {
     (yyval.opt_having_clause_) = nullptr;
   }
-#line 4005 "SqlParser_gen.cpp" /* yacc.c:1661  */
-    break;
-
-  case 137:
-#line 1155 "../SqlParser.ypp" /* yacc.c:1661  */
+#line 4030 "SqlParser_gen.cpp" /* yacc.c:1661  */
+    break;
+
+  case 140:
+#line 1179 "../SqlParser.ypp" /* yacc.c:1661  */
     {
     (yyval.opt_having_clause_) = new quickstep::ParseHaving((yylsp[-1]).first_line, (yylsp[-1]).first_column, (yyvsp[0].predicate_));
   }
-#line 4013 "SqlParser_gen.cpp" /* yacc.c:1661  */
-    break;
-
-  case 138:
-#line 1160 "../SqlParser.ypp" /* yacc.c:1661  */
+#line 4038 "SqlParser_gen.cpp" /* yacc.c:1661  */
+    break;
+
+  case 141:
+#line 1184 "../SqlParser.ypp" /* yacc.c:1661  */
     {
     (yyval.opt_order_by_clause_) = nullptr;
   }
-#line 4021 "SqlParser_gen.cpp" /* yacc.c:1661  */
-    break;
-
-  case 139:
-#line 1163 "../SqlParser.ypp" /* yacc.c:1661  */
+#line 4046 "SqlParser_gen.cpp" /* yacc.c:1661  */
+    break;
+
+  case 142:
+#line 1187 "../SqlParser.ypp" /* yacc.c:1661  */
     {
     (yyval.opt_order_by_clause_) = new quickstep::ParseOrderBy((yylsp[-2]).first_line, (yylsp[-2]).first_column, (yyvsp[0].order_commalist_));
   }
-#line 4029 "SqlParser_gen.cpp" /* yacc.c:1661  */
-    break;
-
-  case 140:
-#line 1168 "../SqlParser.ypp" /* yacc.c:1661  */
+#line 4054 "SqlParser_gen.cpp" /* yacc.c:1661  */
+    break;
+
+  case 143:
+#line 1192 "../SqlParser.ypp" /* yacc.c:1661  */
     {
     (yyval.opt_limit_clause_) = nullptr;
   }
-#line 4037 "SqlParser_gen.cpp" /* yacc.c:1661  */
-    break;
-
-  case 141:
-#line 1171 "../SqlParser.ypp" /* yacc.c:1661  */
-=======
-#line 4012 "SqlParser_gen.cpp" /* yacc.c:1646  */
-    break;
-
-  case 137:
-#line 1176 "../SqlParser.ypp" /* yacc.c:1646  */
-    {
-    (yyval.opt_group_by_clause_) = nullptr;
-  }
-#line 4020 "SqlParser_gen.cpp" /* yacc.c:1646  */
-    break;
-
-  case 138:
-#line 1179 "../SqlParser.ypp" /* yacc.c:1646  */
-    {
-    (yyval.opt_group_by_clause_) = new quickstep::ParseGroupBy((yylsp[-2]).first_line, (yylsp[-2]).first_column, (yyvsp[0].expression_list_));
-  }
-#line 4028 "SqlParser_gen.cpp" /* yacc.c:1646  */
-    break;
-
-  case 139:
-#line 1184 "../SqlParser.ypp" /* yacc.c:1646  */
-    {
-    (yyval.opt_having_clause_) = nullptr;
-  }
-#line 4036 "SqlParser_gen.cpp" /* yacc.c:1646  */
-    break;
-
-  case 140:
-#line 1187 "../SqlParser.ypp" /* yacc.c:1646  */
-    {
-    (yyval.opt_having_clause_) = new quickstep::ParseHaving((yylsp[-1]).first_line, (yylsp[-1]).first_column, (yyvsp[0].predicate_));
-  }
-#line 4044 "SqlParser_gen.cpp" /* yacc.c:1646  */
-    break;
-
-  case 141:
-#line 1192 "../SqlParser.ypp" /* yacc.c:1646  */
-    {
-    (yyval.opt_order_by_clause_) = nullptr;
-  }
-#line 4052 "SqlParser_gen.cpp" /* yacc.c:1646  */
-    break;
-
-  case 142:
-#line 1195 "../SqlParser.ypp" /* yacc.c:1646  */
-    {
-    (yyval.opt_order_by_clause_) = new quickstep::ParseOrderBy((yylsp[-2]).first_line, (yylsp[-2]).first_column, (yyvsp[0].order_commalist_));
-  }
-#line 4060 "SqlParser_gen.cpp" /* yacc.c:1646  */
-    break;
-
-  case 143:
-#line 1200 "../SqlParser.ypp" /* yacc.c:1646  */
-    {
-    (yyval.opt_limit_clause_) = nullptr;
-  }
-#line 4068 "SqlParser_gen.cpp" /* yacc.c:1646  */
+#line 4062 "SqlParser_gen.cpp" /* yacc.c:1661  */
     break;
 
   case 144:
-#line 1203 "../SqlParser.ypp" /* yacc.c:1646  */
->>>>>>> faba89f8
+#line 1195 "../SqlParser.ypp" /* yacc.c:1661  */
     {
     if ((yyvsp[0].numeric_literal_value_)->float_like()) {
       delete (yyvsp[0].numeric_literal_value_);
@@ -5825,215 +4080,111 @@
       }
     }
   }
-<<<<<<< HEAD
-#line 4059 "SqlParser_gen.cpp" /* yacc.c:1661  */
-    break;
-
-  case 142:
-#line 1190 "../SqlParser.ypp" /* yacc.c:1661  */
-=======
-#line 4090 "SqlParser_gen.cpp" /* yacc.c:1646  */
+#line 4084 "SqlParser_gen.cpp" /* yacc.c:1661  */
     break;
 
   case 145:
-#line 1222 "../SqlParser.ypp" /* yacc.c:1646  */
->>>>>>> faba89f8
+#line 1214 "../SqlParser.ypp" /* yacc.c:1661  */
     {
     (yyval.order_commalist_) = new quickstep::PtrList<quickstep::ParseOrderByItem>();
     (yyval.order_commalist_)->push_back((yyvsp[0].order_item_));
   }
-<<<<<<< HEAD
-#line 4068 "SqlParser_gen.cpp" /* yacc.c:1661  */
-    break;
-
-  case 143:
-#line 1194 "../SqlParser.ypp" /* yacc.c:1661  */
-=======
-#line 4099 "SqlParser_gen.cpp" /* yacc.c:1646  */
+#line 4093 "SqlParser_gen.cpp" /* yacc.c:1661  */
     break;
 
   case 146:
-#line 1226 "../SqlParser.ypp" /* yacc.c:1646  */
->>>>>>> faba89f8
+#line 1218 "../SqlParser.ypp" /* yacc.c:1661  */
     {
     (yyval.order_commalist_) = (yyvsp[-2].order_commalist_);
     (yyval.order_commalist_)->push_back((yyvsp[0].order_item_));
   }
-<<<<<<< HEAD
-#line 4077 "SqlParser_gen.cpp" /* yacc.c:1661  */
-    break;
-
-  case 144:
-#line 1200 "../SqlParser.ypp" /* yacc.c:1661  */
-=======
-#line 4108 "SqlParser_gen.cpp" /* yacc.c:1646  */
+#line 4102 "SqlParser_gen.cpp" /* yacc.c:1661  */
     break;
 
   case 147:
-#line 1232 "../SqlParser.ypp" /* yacc.c:1646  */
->>>>>>> faba89f8
+#line 1224 "../SqlParser.ypp" /* yacc.c:1661  */
     {
     (yyval.order_item_) = new quickstep::ParseOrderByItem((yylsp[-2]).first_line, (yylsp[-2]).first_column, (yyvsp[-2].expression_), (yyvsp[-1].order_direction_), (yyvsp[0].order_direction_));
     delete (yyvsp[-1].order_direction_);
     delete (yyvsp[0].order_direction_);
   }
-<<<<<<< HEAD
-#line 4087 "SqlParser_gen.cpp" /* yacc.c:1661  */
-    break;
-
-  case 145:
-#line 1207 "../SqlParser.ypp" /* yacc.c:1661  */
+#line 4112 "SqlParser_gen.cpp" /* yacc.c:1661  */
+    break;
+
+  case 148:
+#line 1231 "../SqlParser.ypp" /* yacc.c:1661  */
     {
     (yyval.order_direction_) = nullptr;
   }
-#line 4095 "SqlParser_gen.cpp" /* yacc.c:1661  */
-    break;
-
-  case 146:
-#line 1210 "../SqlParser.ypp" /* yacc.c:1661  */
+#line 4120 "SqlParser_gen.cpp" /* yacc.c:1661  */
+    break;
+
+  case 149:
+#line 1234 "../SqlParser.ypp" /* yacc.c:1661  */
     {
     (yyval.order_direction_) = new bool(true);
   }
-#line 4103 "SqlParser_gen.cpp" /* yacc.c:1661  */
-    break;
-
-  case 147:
-#line 1213 "../SqlParser.ypp" /* yacc.c:1661  */
+#line 4128 "SqlParser_gen.cpp" /* yacc.c:1661  */
+    break;
+
+  case 150:
+#line 1237 "../SqlParser.ypp" /* yacc.c:1661  */
     {
     (yyval.order_direction_) = new bool(false);
   }
-#line 4111 "SqlParser_gen.cpp" /* yacc.c:1661  */
-    break;
-
-  case 148:
-#line 1218 "../SqlParser.ypp" /* yacc.c:1661  */
+#line 4136 "SqlParser_gen.cpp" /* yacc.c:1661  */
+    break;
+
+  case 151:
+#line 1242 "../SqlParser.ypp" /* yacc.c:1661  */
     {
     (yyval.order_direction_) = nullptr;
   }
-#line 4119 "SqlParser_gen.cpp" /* yacc.c:1661  */
-    break;
-
-  case 149:
-#line 1221 "../SqlParser.ypp" /* yacc.c:1661  */
+#line 4144 "SqlParser_gen.cpp" /* yacc.c:1661  */
+    break;
+
+  case 152:
+#line 1245 "../SqlParser.ypp" /* yacc.c:1661  */
     {
     (yyval.order_direction_) = new bool(true);
   }
-#line 4127 "SqlParser_gen.cpp" /* yacc.c:1661  */
-    break;
-
-  case 150:
-#line 1224 "../SqlParser.ypp" /* yacc.c:1661  */
+#line 4152 "SqlParser_gen.cpp" /* yacc.c:1661  */
+    break;
+
+  case 153:
+#line 1248 "../SqlParser.ypp" /* yacc.c:1661  */
     {
     (yyval.order_direction_) = new bool(false);
   }
-#line 4135 "SqlParser_gen.cpp" /* yacc.c:1661  */
-    break;
-
-  case 151:
-#line 1230 "../SqlParser.ypp" /* yacc.c:1661  */
+#line 4160 "SqlParser_gen.cpp" /* yacc.c:1661  */
+    break;
+
+  case 154:
+#line 1254 "../SqlParser.ypp" /* yacc.c:1661  */
     {
     (yyval.predicate_) = nullptr;
   }
-#line 4143 "SqlParser_gen.cpp" /* yacc.c:1661  */
-    break;
-
-  case 152:
-#line 1233 "../SqlParser.ypp" /* yacc.c:1661  */
+#line 4168 "SqlParser_gen.cpp" /* yacc.c:1661  */
+    break;
+
+  case 155:
+#line 1257 "../SqlParser.ypp" /* yacc.c:1661  */
     {
     (yyval.predicate_) = (yyvsp[0].predicate_);
   }
-#line 4151 "SqlParser_gen.cpp" /* yacc.c:1661  */
-    break;
-
-  case 153:
-#line 1238 "../SqlParser.ypp" /* yacc.c:1661  */
+#line 4176 "SqlParser_gen.cpp" /* yacc.c:1661  */
+    break;
+
+  case 156:
+#line 1262 "../SqlParser.ypp" /* yacc.c:1661  */
     {
     (yyval.predicate_) = (yyvsp[0].predicate_);
   }
-#line 4159 "SqlParser_gen.cpp" /* yacc.c:1661  */
-    break;
-
-  case 154:
-#line 1243 "../SqlParser.ypp" /* yacc.c:1661  */
-=======
-#line 4118 "SqlParser_gen.cpp" /* yacc.c:1646  */
-    break;
-
-  case 148:
-#line 1239 "../SqlParser.ypp" /* yacc.c:1646  */
-    {
-    (yyval.order_direction_) = nullptr;
-  }
-#line 4126 "SqlParser_gen.cpp" /* yacc.c:1646  */
-    break;
-
-  case 149:
-#line 1242 "../SqlParser.ypp" /* yacc.c:1646  */
-    {
-    (yyval.order_direction_) = new bool(true);
-  }
-#line 4134 "SqlParser_gen.cpp" /* yacc.c:1646  */
-    break;
-
-  case 150:
-#line 1245 "../SqlParser.ypp" /* yacc.c:1646  */
-    {
-    (yyval.order_direction_) = new bool(false);
-  }
-#line 4142 "SqlParser_gen.cpp" /* yacc.c:1646  */
-    break;
-
-  case 151:
-#line 1250 "../SqlParser.ypp" /* yacc.c:1646  */
-    {
-    (yyval.order_direction_) = nullptr;
-  }
-#line 4150 "SqlParser_gen.cpp" /* yacc.c:1646  */
-    break;
-
-  case 152:
-#line 1253 "../SqlParser.ypp" /* yacc.c:1646  */
-    {
-    (yyval.order_direction_) = new bool(true);
-  }
-#line 4158 "SqlParser_gen.cpp" /* yacc.c:1646  */
-    break;
-
-  case 153:
-#line 1256 "../SqlParser.ypp" /* yacc.c:1646  */
-    {
-    (yyval.order_direction_) = new bool(false);
-  }
-#line 4166 "SqlParser_gen.cpp" /* yacc.c:1646  */
-    break;
-
-  case 154:
-#line 1262 "../SqlParser.ypp" /* yacc.c:1646  */
-    {
-    (yyval.predicate_) = nullptr;
-  }
-#line 4174 "SqlParser_gen.cpp" /* yacc.c:1646  */
-    break;
-
-  case 155:
-#line 1265 "../SqlParser.ypp" /* yacc.c:1646  */
-    {
-    (yyval.predicate_) = (yyvsp[0].predicate_);
-  }
-#line 4182 "SqlParser_gen.cpp" /* yacc.c:1646  */
-    break;
-
-  case 156:
-#line 1270 "../SqlParser.ypp" /* yacc.c:1646  */
-    {
-    (yyval.predicate_) = (yyvsp[0].predicate_);
-  }
-#line 4190 "SqlParser_gen.cpp" /* yacc.c:1646  */
+#line 4184 "SqlParser_gen.cpp" /* yacc.c:1661  */
     break;
 
   case 157:
-#line 1275 "../SqlParser.ypp" /* yacc.c:1646  */
->>>>>>> faba89f8
+#line 1267 "../SqlParser.ypp" /* yacc.c:1661  */
     {
     if ((yyvsp[-2].predicate_)->getParsePredicateType() == quickstep::ParsePredicate::kDisjunction) {
       (yyval.predicate_) = (yyvsp[-2].predicate_);
@@ -6043,35 +4194,19 @@
     }
     static_cast<quickstep::ParsePredicateDisjunction *>((yyval.predicate_))->addPredicate((yyvsp[0].predicate_));
   }
-<<<<<<< HEAD
-#line 4173 "SqlParser_gen.cpp" /* yacc.c:1661  */
-    break;
-
-  case 155:
-#line 1252 "../SqlParser.ypp" /* yacc.c:1661  */
+#line 4198 "SqlParser_gen.cpp" /* yacc.c:1661  */
+    break;
+
+  case 158:
+#line 1276 "../SqlParser.ypp" /* yacc.c:1661  */
     {
     (yyval.predicate_) = (yyvsp[0].predicate_);
   }
-#line 4181 "SqlParser_gen.cpp" /* yacc.c:1661  */
-    break;
-
-  case 156:
-#line 1257 "../SqlParser.ypp" /* yacc.c:1661  */
-=======
-#line 4204 "SqlParser_gen.cpp" /* yacc.c:1646  */
-    break;
-
-  case 158:
-#line 1284 "../SqlParser.ypp" /* yacc.c:1646  */
-    {
-    (yyval.predicate_) = (yyvsp[0].predicate_);
-  }
-#line 4212 "SqlParser_gen.cpp" /* yacc.c:1646  */
+#line 4206 "SqlParser_gen.cpp" /* yacc.c:1661  */
     break;
 
   case 159:
-#line 1289 "../SqlParser.ypp" /* yacc.c:1646  */
->>>>>>> faba89f8
+#line 1281 "../SqlParser.ypp" /* yacc.c:1661  */
     {
     if ((yyvsp[-2].predicate_)->getParsePredicateType() == quickstep::ParsePredicate::kConjunction) {
       (yyval.predicate_) = (yyvsp[-2].predicate_);
@@ -6081,139 +4216,75 @@
     }
     static_cast<quickstep::ParsePredicateConjunction *>((yyval.predicate_))->addPredicate((yyvsp[0].predicate_));
   }
-<<<<<<< HEAD
-#line 4195 "SqlParser_gen.cpp" /* yacc.c:1661  */
-    break;
-
-  case 157:
-#line 1266 "../SqlParser.ypp" /* yacc.c:1661  */
+#line 4220 "SqlParser_gen.cpp" /* yacc.c:1661  */
+    break;
+
+  case 160:
+#line 1290 "../SqlParser.ypp" /* yacc.c:1661  */
     {
     (yyval.predicate_) = (yyvsp[0].predicate_);
   }
-#line 4203 "SqlParser_gen.cpp" /* yacc.c:1661  */
-    break;
-
-  case 158:
-#line 1271 "../SqlParser.ypp" /* yacc.c:1661  */
+#line 4228 "SqlParser_gen.cpp" /* yacc.c:1661  */
+    break;
+
+  case 161:
+#line 1295 "../SqlParser.ypp" /* yacc.c:1661  */
     {
     (yyval.predicate_) = new quickstep::ParsePredicateNegation((yylsp[-1]).first_line, (yylsp[-1]).first_column, (yyvsp[0].predicate_));
   }
-#line 4211 "SqlParser_gen.cpp" /* yacc.c:1661  */
-    break;
-
-  case 159:
-#line 1274 "../SqlParser.ypp" /* yacc.c:1661  */
+#line 4236 "SqlParser_gen.cpp" /* yacc.c:1661  */
+    break;
+
+  case 162:
+#line 1298 "../SqlParser.ypp" /* yacc.c:1661  */
     {
     (yyval.predicate_) = (yyvsp[0].predicate_);
   }
-#line 4219 "SqlParser_gen.cpp" /* yacc.c:1661  */
-    break;
-
-  case 160:
-#line 1279 "../SqlParser.ypp" /* yacc.c:1661  */
+#line 4244 "SqlParser_gen.cpp" /* yacc.c:1661  */
+    break;
+
+  case 163:
+#line 1303 "../SqlParser.ypp" /* yacc.c:1661  */
     {
     (yyval.predicate_) = new quickstep::ParsePredicateBetween((yylsp[-3]).first_line, (yylsp[-3]).first_column, (yyvsp[-4].expression_), (yyvsp[-2].expression_), (yyvsp[0].expression_));
   }
-#line 4227 "SqlParser_gen.cpp" /* yacc.c:1661  */
-    break;
-
-  case 161:
-#line 1282 "../SqlParser.ypp" /* yacc.c:1661  */
-=======
-#line 4226 "SqlParser_gen.cpp" /* yacc.c:1646  */
-    break;
-
-  case 160:
-#line 1298 "../SqlParser.ypp" /* yacc.c:1646  */
-    {
-    (yyval.predicate_) = (yyvsp[0].predicate_);
-  }
-#line 4234 "SqlParser_gen.cpp" /* yacc.c:1646  */
-    break;
-
-  case 161:
-#line 1303 "../SqlParser.ypp" /* yacc.c:1646  */
-    {
-    (yyval.predicate_) = new quickstep::ParsePredicateNegation((yylsp[-1]).first_line, (yylsp[-1]).first_column, (yyvsp[0].predicate_));
-  }
-#line 4242 "SqlParser_gen.cpp" /* yacc.c:1646  */
-    break;
-
-  case 162:
-#line 1306 "../SqlParser.ypp" /* yacc.c:1646  */
-    {
-    (yyval.predicate_) = (yyvsp[0].predicate_);
-  }
-#line 4250 "SqlParser_gen.cpp" /* yacc.c:1646  */
-    break;
-
-  case 163:
-#line 1311 "../SqlParser.ypp" /* yacc.c:1646  */
-    {
-    (yyval.predicate_) = new quickstep::ParsePredicateBetween((yylsp[-3]).first_line, (yylsp[-3]).first_column, (yyvsp[-4].expression_), (yyvsp[-2].expression_), (yyvsp[0].expression_));
-  }
-#line 4258 "SqlParser_gen.cpp" /* yacc.c:1646  */
+#line 4252 "SqlParser_gen.cpp" /* yacc.c:1661  */
     break;
 
   case 164:
-#line 1314 "../SqlParser.ypp" /* yacc.c:1646  */
->>>>>>> faba89f8
+#line 1306 "../SqlParser.ypp" /* yacc.c:1661  */
     {
     (yyval.predicate_) = new quickstep::ParsePredicateNegation(
         (yylsp[-4]).first_line, (yylsp[-4]).first_column,
         new quickstep::ParsePredicateBetween((yylsp[-3]).first_line, (yylsp[-3]).first_column, (yyvsp[-5].expression_), (yyvsp[-2].expression_), (yyvsp[0].expression_)));
   }
-<<<<<<< HEAD
-#line 4237 "SqlParser_gen.cpp" /* yacc.c:1661  */
-    break;
-
-  case 162:
-#line 1287 "../SqlParser.ypp" /* yacc.c:1661  */
-=======
-#line 4268 "SqlParser_gen.cpp" /* yacc.c:1646  */
+#line 4262 "SqlParser_gen.cpp" /* yacc.c:1661  */
     break;
 
   case 165:
-#line 1319 "../SqlParser.ypp" /* yacc.c:1646  */
->>>>>>> faba89f8
+#line 1311 "../SqlParser.ypp" /* yacc.c:1661  */
     {
     delete (yyvsp[-3].attribute_);
     (yyval.predicate_) = nullptr;
     NotSupported(&(yylsp[-2]), yyscanner, "NULL comparison predicates");
     YYERROR;
   }
-<<<<<<< HEAD
-#line 4248 "SqlParser_gen.cpp" /* yacc.c:1661  */
-    break;
-
-  case 163:
-#line 1293 "../SqlParser.ypp" /* yacc.c:1661  */
-=======
-#line 4279 "SqlParser_gen.cpp" /* yacc.c:1646  */
+#line 4273 "SqlParser_gen.cpp" /* yacc.c:1661  */
     break;
 
   case 166:
-#line 1325 "../SqlParser.ypp" /* yacc.c:1646  */
->>>>>>> faba89f8
+#line 1317 "../SqlParser.ypp" /* yacc.c:1661  */
     {
     delete (yyvsp[-2].attribute_);
     (yyval.predicate_) = nullptr;
     NotSupported(&(yylsp[-1]), yyscanner, "NULL comparison predicates");
     YYERROR;
   }
-<<<<<<< HEAD
-#line 4259 "SqlParser_gen.cpp" /* yacc.c:1661  */
-    break;
-
-  case 164:
-#line 1299 "../SqlParser.ypp" /* yacc.c:1661  */
-=======
-#line 4290 "SqlParser_gen.cpp" /* yacc.c:1646  */
+#line 4284 "SqlParser_gen.cpp" /* yacc.c:1661  */
     break;
 
   case 167:
-#line 1331 "../SqlParser.ypp" /* yacc.c:1646  */
->>>>>>> faba89f8
+#line 1323 "../SqlParser.ypp" /* yacc.c:1661  */
     {
     delete (yyvsp[-2].expression_);
     delete (yyvsp[0].string_value_);
@@ -6221,343 +4292,175 @@
     NotSupported(&(yylsp[-1]), yyscanner, "LIKE predicates");
     YYERROR;
   }
-<<<<<<< HEAD
-#line 4271 "SqlParser_gen.cpp" /* yacc.c:1661  */
-    break;
-
-  case 165:
-#line 1306 "../SqlParser.ypp" /* yacc.c:1661  */
+#line 4296 "SqlParser_gen.cpp" /* yacc.c:1661  */
+    break;
+
+  case 168:
+#line 1330 "../SqlParser.ypp" /* yacc.c:1661  */
     {
     (yyval.predicate_) = new quickstep::ParsePredicateComparison((yylsp[-1]).first_line, (yylsp[-1]).first_column, *(yyvsp[-1].comparison_), (yyvsp[-2].expression_), (yyvsp[0].expression_));
   }
-#line 4279 "SqlParser_gen.cpp" /* yacc.c:1661  */
-    break;
-
-  case 166:
-#line 1309 "../SqlParser.ypp" /* yacc.c:1661  */
+#line 4304 "SqlParser_gen.cpp" /* yacc.c:1661  */
+    break;
+
+  case 169:
+#line 1333 "../SqlParser.ypp" /* yacc.c:1661  */
     {
     (yyval.predicate_) = (yyvsp[-1].predicate_);
   }
-#line 4287 "SqlParser_gen.cpp" /* yacc.c:1661  */
-    break;
-
-  case 167:
-#line 1316 "../SqlParser.ypp" /* yacc.c:1661  */
+#line 4312 "SqlParser_gen.cpp" /* yacc.c:1661  */
+    break;
+
+  case 170:
+#line 1340 "../SqlParser.ypp" /* yacc.c:1661  */
     {
     (yyval.expression_) = new quickstep::ParseBinaryExpression((yylsp[-1]).first_line, (yylsp[-1]).first_column, *(yyvsp[-1].binary_operation_), (yyvsp[-2].expression_), (yyvsp[0].expression_));
   }
-#line 4295 "SqlParser_gen.cpp" /* yacc.c:1661  */
-    break;
-
-  case 168:
-#line 1319 "../SqlParser.ypp" /* yacc.c:1661  */
+#line 4320 "SqlParser_gen.cpp" /* yacc.c:1661  */
+    break;
+
+  case 171:
+#line 1343 "../SqlParser.ypp" /* yacc.c:1661  */
     {
     (yyval.expression_) = (yyvsp[0].expression_);
   }
-#line 4303 "SqlParser_gen.cpp" /* yacc.c:1661  */
-    break;
-
-  case 169:
-#line 1324 "../SqlParser.ypp" /* yacc.c:1661  */
+#line 4328 "SqlParser_gen.cpp" /* yacc.c:1661  */
+    break;
+
+  case 172:
+#line 1348 "../SqlParser.ypp" /* yacc.c:1661  */
     {
     (yyval.expression_) = new quickstep::ParseBinaryExpression((yylsp[-1]).first_line, (yylsp[-1]).first_column, *(yyvsp[-1].binary_operation_), (yyvsp[-2].expression_), (yyvsp[0].expression_));
   }
-#line 4311 "SqlParser_gen.cpp" /* yacc.c:1661  */
-    break;
-
-  case 170:
-#line 1327 "../SqlParser.ypp" /* yacc.c:1661  */
+#line 4336 "SqlParser_gen.cpp" /* yacc.c:1661  */
+    break;
+
+  case 173:
+#line 1351 "../SqlParser.ypp" /* yacc.c:1661  */
     {
     (yyval.expression_) = (yyvsp[0].expression_);
   }
-#line 4319 "SqlParser_gen.cpp" /* yacc.c:1661  */
-    break;
-
-  case 171:
-#line 1332 "../SqlParser.ypp" /* yacc.c:1661  */
+#line 4344 "SqlParser_gen.cpp" /* yacc.c:1661  */
+    break;
+
+  case 174:
+#line 1356 "../SqlParser.ypp" /* yacc.c:1661  */
     {
     (yyval.expression_) = new quickstep::ParseUnaryExpression((yylsp[-1]).first_line, (yylsp[-1]).first_column, *(yyvsp[-1].unary_operation_), (yyvsp[0].expression_));
   }
-#line 4327 "SqlParser_gen.cpp" /* yacc.c:1661  */
-    break;
-
-  case 172:
-#line 1335 "../SqlParser.ypp" /* yacc.c:1661  */
+#line 4352 "SqlParser_gen.cpp" /* yacc.c:1661  */
+    break;
+
+  case 175:
+#line 1359 "../SqlParser.ypp" /* yacc.c:1661  */
     {
     (yyval.expression_) = (yyvsp[0].expression_);
   }
-#line 4335 "SqlParser_gen.cpp" /* yacc.c:1661  */
-    break;
-
-  case 173:
-#line 1340 "../SqlParser.ypp" /* yacc.c:1661  */
+#line 4360 "SqlParser_gen.cpp" /* yacc.c:1661  */
+    break;
+
+  case 176:
+#line 1364 "../SqlParser.ypp" /* yacc.c:1661  */
     {
     (yyval.expression_) = (yyvsp[0].attribute_);
   }
-#line 4343 "SqlParser_gen.cpp" /* yacc.c:1661  */
-    break;
-
-  case 174:
-#line 1343 "../SqlParser.ypp" /* yacc.c:1661  */
+#line 4368 "SqlParser_gen.cpp" /* yacc.c:1661  */
+    break;
+
+  case 177:
+#line 1367 "../SqlParser.ypp" /* yacc.c:1661  */
     {
     (yyval.expression_) = new quickstep::ParseScalarLiteral((yyvsp[0].literal_value_));
   }
-#line 4351 "SqlParser_gen.cpp" /* yacc.c:1661  */
-    break;
-
-  case 175:
-#line 1346 "../SqlParser.ypp" /* yacc.c:1661  */
+#line 4376 "SqlParser_gen.cpp" /* yacc.c:1661  */
+    break;
+
+  case 178:
+#line 1370 "../SqlParser.ypp" /* yacc.c:1661  */
     {
     (yyval.expression_) = (yyvsp[0].function_call_);
   }
-#line 4359 "SqlParser_gen.cpp" /* yacc.c:1661  */
-    break;
-
-  case 176:
-#line 1349 "../SqlParser.ypp" /* yacc.c:1661  */
+#line 4384 "SqlParser_gen.cpp" /* yacc.c:1661  */
+    break;
+
+  case 179:
+#line 1373 "../SqlParser.ypp" /* yacc.c:1661  */
     {
     (yyval.expression_) = (yyvsp[-1].expression_);
   }
-#line 4367 "SqlParser_gen.cpp" /* yacc.c:1661  */
-    break;
-
-  case 177:
-#line 1354 "../SqlParser.ypp" /* yacc.c:1661  */
-=======
-#line 4302 "SqlParser_gen.cpp" /* yacc.c:1646  */
-    break;
-
-  case 168:
-#line 1338 "../SqlParser.ypp" /* yacc.c:1646  */
-    {
-    (yyval.predicate_) = new quickstep::ParsePredicateComparison((yylsp[-1]).first_line, (yylsp[-1]).first_column, *(yyvsp[-1].comparison_), (yyvsp[-2].expression_), (yyvsp[0].expression_));
-  }
-#line 4310 "SqlParser_gen.cpp" /* yacc.c:1646  */
-    break;
-
-  case 169:
-#line 1341 "../SqlParser.ypp" /* yacc.c:1646  */
-    {
-    (yyval.predicate_) = (yyvsp[-1].predicate_);
-  }
-#line 4318 "SqlParser_gen.cpp" /* yacc.c:1646  */
-    break;
-
-  case 170:
-#line 1348 "../SqlParser.ypp" /* yacc.c:1646  */
-    {
-    (yyval.expression_) = new quickstep::ParseBinaryExpression((yylsp[-1]).first_line, (yylsp[-1]).first_column, *(yyvsp[-1].binary_operation_), (yyvsp[-2].expression_), (yyvsp[0].expression_));
-  }
-#line 4326 "SqlParser_gen.cpp" /* yacc.c:1646  */
-    break;
-
-  case 171:
-#line 1351 "../SqlParser.ypp" /* yacc.c:1646  */
-    {
-    (yyval.expression_) = (yyvsp[0].expression_);
-  }
-#line 4334 "SqlParser_gen.cpp" /* yacc.c:1646  */
-    break;
-
-  case 172:
-#line 1356 "../SqlParser.ypp" /* yacc.c:1646  */
-    {
-    (yyval.expression_) = new quickstep::ParseBinaryExpression((yylsp[-1]).first_line, (yylsp[-1]).first_column, *(yyvsp[-1].binary_operation_), (yyvsp[-2].expression_), (yyvsp[0].expression_));
-  }
-#line 4342 "SqlParser_gen.cpp" /* yacc.c:1646  */
-    break;
-
-  case 173:
-#line 1359 "../SqlParser.ypp" /* yacc.c:1646  */
-    {
-    (yyval.expression_) = (yyvsp[0].expression_);
-  }
-#line 4350 "SqlParser_gen.cpp" /* yacc.c:1646  */
-    break;
-
-  case 174:
-#line 1364 "../SqlParser.ypp" /* yacc.c:1646  */
-    {
-    (yyval.expression_) = new quickstep::ParseUnaryExpression((yylsp[-1]).first_line, (yylsp[-1]).first_column, *(yyvsp[-1].unary_operation_), (yyvsp[0].expression_));
-  }
-#line 4358 "SqlParser_gen.cpp" /* yacc.c:1646  */
-    break;
-
-  case 175:
-#line 1367 "../SqlParser.ypp" /* yacc.c:1646  */
-    {
-    (yyval.expression_) = (yyvsp[0].expression_);
-  }
-#line 4366 "SqlParser_gen.cpp" /* yacc.c:1646  */
-    break;
-
-  case 176:
-#line 1372 "../SqlParser.ypp" /* yacc.c:1646  */
-    {
-    (yyval.expression_) = (yyvsp[0].attribute_);
-  }
-#line 4374 "SqlParser_gen.cpp" /* yacc.c:1646  */
-    break;
-
-  case 177:
-#line 1375 "../SqlParser.ypp" /* yacc.c:1646  */
-    {
-    (yyval.expression_) = new quickstep::ParseScalarLiteral((yyvsp[0].literal_value_));
-  }
-#line 4382 "SqlParser_gen.cpp" /* yacc.c:1646  */
-    break;
-
-  case 178:
-#line 1378 "../SqlParser.ypp" /* yacc.c:1646  */
-    {
-    (yyval.expression_) = (yyvsp[0].function_call_);
-  }
-#line 4390 "SqlParser_gen.cpp" /* yacc.c:1646  */
-    break;
-
-  case 179:
-#line 1381 "../SqlParser.ypp" /* yacc.c:1646  */
-    {
-    (yyval.expression_) = (yyvsp[-1].expression_);
-  }
-#line 4398 "SqlParser_gen.cpp" /* yacc.c:1646  */
+#line 4392 "SqlParser_gen.cpp" /* yacc.c:1661  */
     break;
 
   case 180:
-#line 1386 "../SqlParser.ypp" /* yacc.c:1646  */
->>>>>>> faba89f8
+#line 1378 "../SqlParser.ypp" /* yacc.c:1661  */
     {
     (yyval.function_call_) = new quickstep::ParseFunctionCall(
         (yylsp[-2]).first_line, (yylsp[-2]).first_column, (yyvsp[-2].string_value_), new quickstep::PtrList<quickstep::ParseExpression>());
   }
-<<<<<<< HEAD
-#line 4376 "SqlParser_gen.cpp" /* yacc.c:1661  */
-    break;
-
-  case 178:
-#line 1358 "../SqlParser.ypp" /* yacc.c:1661  */
-=======
-#line 4407 "SqlParser_gen.cpp" /* yacc.c:1646  */
+#line 4401 "SqlParser_gen.cpp" /* yacc.c:1661  */
     break;
 
   case 181:
-#line 1390 "../SqlParser.ypp" /* yacc.c:1646  */
->>>>>>> faba89f8
+#line 1382 "../SqlParser.ypp" /* yacc.c:1661  */
     {
     (yyval.function_call_) = new quickstep::ParseFunctionCall(
         (yylsp[-3]).first_line, (yylsp[-3]).first_column, (yyvsp[-3].string_value_), new quickstep::ParseStar((yylsp[-1]).first_line, (yylsp[-1]).first_column));
   }
-<<<<<<< HEAD
-#line 4385 "SqlParser_gen.cpp" /* yacc.c:1661  */
-    break;
-
-  case 179:
-#line 1362 "../SqlParser.ypp" /* yacc.c:1661  */
+#line 4410 "SqlParser_gen.cpp" /* yacc.c:1661  */
+    break;
+
+  case 182:
+#line 1386 "../SqlParser.ypp" /* yacc.c:1661  */
     {
     (yyval.function_call_) = new quickstep::ParseFunctionCall((yylsp[-3]).first_line, (yylsp[-3]).first_column, (yyvsp[-3].string_value_), (yyvsp[-1].expression_list_));
   }
-#line 4393 "SqlParser_gen.cpp" /* yacc.c:1661  */
-    break;
-
-  case 180:
-#line 1367 "../SqlParser.ypp" /* yacc.c:1661  */
-=======
-#line 4416 "SqlParser_gen.cpp" /* yacc.c:1646  */
-    break;
-
-  case 182:
-#line 1394 "../SqlParser.ypp" /* yacc.c:1646  */
-    {
-    (yyval.function_call_) = new quickstep::ParseFunctionCall((yylsp[-3]).first_line, (yylsp[-3]).first_column, (yyvsp[-3].string_value_), (yyvsp[-1].expression_list_));
-  }
-#line 4424 "SqlParser_gen.cpp" /* yacc.c:1646  */
+#line 4418 "SqlParser_gen.cpp" /* yacc.c:1661  */
     break;
 
   case 183:
-#line 1399 "../SqlParser.ypp" /* yacc.c:1646  */
->>>>>>> faba89f8
+#line 1391 "../SqlParser.ypp" /* yacc.c:1661  */
     {
     (yyval.expression_list_) = new quickstep::PtrList<quickstep::ParseExpression>();
     (yyval.expression_list_)->push_back((yyvsp[0].expression_));
   }
-<<<<<<< HEAD
-#line 4402 "SqlParser_gen.cpp" /* yacc.c:1661  */
-    break;
-
-  case 181:
-#line 1371 "../SqlParser.ypp" /* yacc.c:1661  */
-=======
-#line 4433 "SqlParser_gen.cpp" /* yacc.c:1646  */
+#line 4427 "SqlParser_gen.cpp" /* yacc.c:1661  */
     break;
 
   case 184:
-#line 1403 "../SqlParser.ypp" /* yacc.c:1646  */
->>>>>>> faba89f8
+#line 1395 "../SqlParser.ypp" /* yacc.c:1661  */
     {
     (yyval.expression_list_) = (yyvsp[-2].expression_list_);
     (yyval.expression_list_)->push_back((yyvsp[0].expression_));
   }
-<<<<<<< HEAD
-#line 4411 "SqlParser_gen.cpp" /* yacc.c:1661  */
-    break;
-
-  case 182:
-#line 1377 "../SqlParser.ypp" /* yacc.c:1661  */
+#line 4436 "SqlParser_gen.cpp" /* yacc.c:1661  */
+    break;
+
+  case 185:
+#line 1401 "../SqlParser.ypp" /* yacc.c:1661  */
     {
     (yyval.literal_value_) = new quickstep::NullParseLiteralValue((yylsp[0]).first_line, (yylsp[0]).first_column);
   }
-#line 4419 "SqlParser_gen.cpp" /* yacc.c:1661  */
-    break;
-
-  case 183:
-#line 1380 "../SqlParser.ypp" /* yacc.c:1661  */
+#line 4444 "SqlParser_gen.cpp" /* yacc.c:1661  */
+    break;
+
+  case 186:
+#line 1404 "../SqlParser.ypp" /* yacc.c:1661  */
     {
     (yyval.literal_value_) = (yyvsp[0].numeric_literal_value_);
   }
-#line 4427 "SqlParser_gen.cpp" /* yacc.c:1661  */
-    break;
-
-  case 184:
-#line 1383 "../SqlParser.ypp" /* yacc.c:1661  */
+#line 4452 "SqlParser_gen.cpp" /* yacc.c:1661  */
+    break;
+
+  case 187:
+#line 1407 "../SqlParser.ypp" /* yacc.c:1661  */
     {
     (yyval.literal_value_) = (yyvsp[0].numeric_literal_value_);
   }
-#line 4435 "SqlParser_gen.cpp" /* yacc.c:1661  */
-    break;
-
-  case 185:
-#line 1386 "../SqlParser.ypp" /* yacc.c:1661  */
-=======
-#line 4442 "SqlParser_gen.cpp" /* yacc.c:1646  */
-    break;
-
-  case 185:
-#line 1409 "../SqlParser.ypp" /* yacc.c:1646  */
-    {
-    (yyval.literal_value_) = new quickstep::NullParseLiteralValue((yylsp[0]).first_line, (yylsp[0]).first_column);
-  }
-#line 4450 "SqlParser_gen.cpp" /* yacc.c:1646  */
-    break;
-
-  case 186:
-#line 1412 "../SqlParser.ypp" /* yacc.c:1646  */
-    {
-    (yyval.literal_value_) = (yyvsp[0].numeric_literal_value_);
-  }
-#line 4458 "SqlParser_gen.cpp" /* yacc.c:1646  */
-    break;
-
-  case 187:
-#line 1415 "../SqlParser.ypp" /* yacc.c:1646  */
-    {
-    (yyval.literal_value_) = (yyvsp[0].numeric_literal_value_);
-  }
-#line 4466 "SqlParser_gen.cpp" /* yacc.c:1646  */
+#line 4460 "SqlParser_gen.cpp" /* yacc.c:1661  */
     break;
 
   case 188:
-#line 1418 "../SqlParser.ypp" /* yacc.c:1646  */
->>>>>>> faba89f8
+#line 1410 "../SqlParser.ypp" /* yacc.c:1661  */
     {
     /**
      * NOTE(chasseur): This case exhibits a shift/reduce conflict with the
@@ -6570,36 +4473,20 @@
     (yyvsp[0].numeric_literal_value_)->prependMinus();
     (yyval.literal_value_) = (yyvsp[0].numeric_literal_value_);
   }
-<<<<<<< HEAD
-#line 4452 "SqlParser_gen.cpp" /* yacc.c:1661  */
-    break;
-
-  case 186:
-#line 1398 "../SqlParser.ypp" /* yacc.c:1661  */
-=======
-#line 4483 "SqlParser_gen.cpp" /* yacc.c:1646  */
+#line 4477 "SqlParser_gen.cpp" /* yacc.c:1661  */
     break;
 
   case 189:
-#line 1430 "../SqlParser.ypp" /* yacc.c:1646  */
->>>>>>> faba89f8
+#line 1422 "../SqlParser.ypp" /* yacc.c:1661  */
     {
     (yyval.literal_value_) = new quickstep::StringParseLiteralValue((yyvsp[0].string_value_),
                                                 nullptr);  // No explicit type.
   }
-<<<<<<< HEAD
-#line 4461 "SqlParser_gen.cpp" /* yacc.c:1661  */
-    break;
-
-  case 187:
-#line 1402 "../SqlParser.ypp" /* yacc.c:1661  */
-=======
-#line 4492 "SqlParser_gen.cpp" /* yacc.c:1646  */
+#line 4486 "SqlParser_gen.cpp" /* yacc.c:1661  */
     break;
 
   case 190:
-#line 1434 "../SqlParser.ypp" /* yacc.c:1646  */
->>>>>>> faba89f8
+#line 1426 "../SqlParser.ypp" /* yacc.c:1661  */
     {
     /**
      * NOTE(chasseur): This case exhibits a shift/reduce conflict with the
@@ -6619,19 +4506,11 @@
       YYERROR;
     }
   }
-<<<<<<< HEAD
-#line 4485 "SqlParser_gen.cpp" /* yacc.c:1661  */
-    break;
-
-  case 188:
-#line 1421 "../SqlParser.ypp" /* yacc.c:1661  */
-=======
-#line 4516 "SqlParser_gen.cpp" /* yacc.c:1646  */
+#line 4510 "SqlParser_gen.cpp" /* yacc.c:1661  */
     break;
 
   case 191:
-#line 1453 "../SqlParser.ypp" /* yacc.c:1646  */
->>>>>>> faba89f8
+#line 1445 "../SqlParser.ypp" /* yacc.c:1661  */
     {
     quickstep::StringParseLiteralValue *parse_value
         = new quickstep::StringParseLiteralValue((yyvsp[0].string_value_), &((yyvsp[-1].data_type_)->getType()));
@@ -6645,181 +4524,93 @@
       (yyval.literal_value_) = parse_value;
     }
   }
-<<<<<<< HEAD
-#line 4503 "SqlParser_gen.cpp" /* yacc.c:1661  */
-    break;
-
-  case 189:
-#line 1436 "../SqlParser.ypp" /* yacc.c:1661  */
-=======
-#line 4534 "SqlParser_gen.cpp" /* yacc.c:1646  */
+#line 4528 "SqlParser_gen.cpp" /* yacc.c:1661  */
     break;
 
   case 192:
-#line 1468 "../SqlParser.ypp" /* yacc.c:1646  */
->>>>>>> faba89f8
+#line 1460 "../SqlParser.ypp" /* yacc.c:1661  */
     {
     (yyval.literal_value_list_) = new quickstep::PtrList<quickstep::ParseScalarLiteral>();
     (yyval.literal_value_list_)->push_back(new quickstep::ParseScalarLiteral((yyvsp[0].literal_value_)));
   }
-<<<<<<< HEAD
-#line 4512 "SqlParser_gen.cpp" /* yacc.c:1661  */
-    break;
-
-  case 190:
-#line 1440 "../SqlParser.ypp" /* yacc.c:1661  */
-=======
-#line 4543 "SqlParser_gen.cpp" /* yacc.c:1646  */
+#line 4537 "SqlParser_gen.cpp" /* yacc.c:1661  */
     break;
 
   case 193:
-#line 1472 "../SqlParser.ypp" /* yacc.c:1646  */
->>>>>>> faba89f8
+#line 1464 "../SqlParser.ypp" /* yacc.c:1661  */
     {
     (yyval.literal_value_list_) = (yyvsp[-2].literal_value_list_);
     (yyval.literal_value_list_)->push_back(new quickstep::ParseScalarLiteral((yyvsp[0].literal_value_)));
   }
-<<<<<<< HEAD
-#line 4521 "SqlParser_gen.cpp" /* yacc.c:1661  */
-    break;
-
-  case 191:
-#line 1446 "../SqlParser.ypp" /* yacc.c:1661  */
+#line 4546 "SqlParser_gen.cpp" /* yacc.c:1661  */
+    break;
+
+  case 194:
+#line 1470 "../SqlParser.ypp" /* yacc.c:1661  */
     {
     (yyval.attribute_) = new quickstep::ParseAttribute((yylsp[0]).first_line, (yylsp[0]).first_column, (yyvsp[0].string_value_));
   }
-#line 4529 "SqlParser_gen.cpp" /* yacc.c:1661  */
-    break;
-
-  case 192:
-#line 1449 "../SqlParser.ypp" /* yacc.c:1661  */
+#line 4554 "SqlParser_gen.cpp" /* yacc.c:1661  */
+    break;
+
+  case 195:
+#line 1473 "../SqlParser.ypp" /* yacc.c:1661  */
     {
     (yyval.attribute_) = new quickstep::ParseAttribute((yylsp[-2]).first_line, (yylsp[-2]).first_column, (yyvsp[0].string_value_), (yyvsp[-2].string_value_));
   }
-#line 4537 "SqlParser_gen.cpp" /* yacc.c:1661  */
-    break;
-
-  case 193:
-#line 1455 "../SqlParser.ypp" /* yacc.c:1661  */
+#line 4562 "SqlParser_gen.cpp" /* yacc.c:1661  */
+    break;
+
+  case 196:
+#line 1479 "../SqlParser.ypp" /* yacc.c:1661  */
     {
     (yyval.comparison_) = &quickstep::ComparisonFactory::GetComparison(quickstep::ComparisonID::kEqual);
   }
-#line 4545 "SqlParser_gen.cpp" /* yacc.c:1661  */
-    break;
-
-  case 194:
-#line 1458 "../SqlParser.ypp" /* yacc.c:1661  */
+#line 4570 "SqlParser_gen.cpp" /* yacc.c:1661  */
+    break;
+
+  case 197:
+#line 1482 "../SqlParser.ypp" /* yacc.c:1661  */
     {
     (yyval.comparison_) = &quickstep::ComparisonFactory::GetComparison(quickstep::ComparisonID::kNotEqual);
   }
-#line 4553 "SqlParser_gen.cpp" /* yacc.c:1661  */
-    break;
-
-  case 195:
-#line 1461 "../SqlParser.ypp" /* yacc.c:1661  */
+#line 4578 "SqlParser_gen.cpp" /* yacc.c:1661  */
+    break;
+
+  case 198:
+#line 1485 "../SqlParser.ypp" /* yacc.c:1661  */
     {
     (yyval.comparison_) = &quickstep::ComparisonFactory::GetComparison(quickstep::ComparisonID::kLess);
   }
-#line 4561 "SqlParser_gen.cpp" /* yacc.c:1661  */
-    break;
-
-  case 196:
-#line 1464 "../SqlParser.ypp" /* yacc.c:1661  */
+#line 4586 "SqlParser_gen.cpp" /* yacc.c:1661  */
+    break;
+
+  case 199:
+#line 1488 "../SqlParser.ypp" /* yacc.c:1661  */
     {
     (yyval.comparison_) = &quickstep::ComparisonFactory::GetComparison(quickstep::ComparisonID::kLessOrEqual);
   }
-#line 4569 "SqlParser_gen.cpp" /* yacc.c:1661  */
-    break;
-
-  case 197:
-#line 1467 "../SqlParser.ypp" /* yacc.c:1661  */
+#line 4594 "SqlParser_gen.cpp" /* yacc.c:1661  */
+    break;
+
+  case 200:
+#line 1491 "../SqlParser.ypp" /* yacc.c:1661  */
     {
     (yyval.comparison_) = &quickstep::ComparisonFactory::GetComparison(quickstep::ComparisonID::kGreater);
   }
-#line 4577 "SqlParser_gen.cpp" /* yacc.c:1661  */
-    break;
-
-  case 198:
-#line 1470 "../SqlParser.ypp" /* yacc.c:1661  */
+#line 4602 "SqlParser_gen.cpp" /* yacc.c:1661  */
+    break;
+
+  case 201:
+#line 1494 "../SqlParser.ypp" /* yacc.c:1661  */
     {
     (yyval.comparison_) = &quickstep::ComparisonFactory::GetComparison(quickstep::ComparisonID::kGreaterOrEqual);
   }
-#line 4585 "SqlParser_gen.cpp" /* yacc.c:1661  */
-    break;
-
-  case 199:
-#line 1475 "../SqlParser.ypp" /* yacc.c:1661  */
-=======
-#line 4552 "SqlParser_gen.cpp" /* yacc.c:1646  */
-    break;
-
-  case 194:
-#line 1478 "../SqlParser.ypp" /* yacc.c:1646  */
-    {
-    (yyval.attribute_) = new quickstep::ParseAttribute((yylsp[0]).first_line, (yylsp[0]).first_column, (yyvsp[0].string_value_));
-  }
-#line 4560 "SqlParser_gen.cpp" /* yacc.c:1646  */
-    break;
-
-  case 195:
-#line 1481 "../SqlParser.ypp" /* yacc.c:1646  */
-    {
-    (yyval.attribute_) = new quickstep::ParseAttribute((yylsp[-2]).first_line, (yylsp[-2]).first_column, (yyvsp[0].string_value_), (yyvsp[-2].string_value_));
-  }
-#line 4568 "SqlParser_gen.cpp" /* yacc.c:1646  */
-    break;
-
-  case 196:
-#line 1487 "../SqlParser.ypp" /* yacc.c:1646  */
-    {
-    (yyval.comparison_) = &quickstep::ComparisonFactory::GetComparison(quickstep::ComparisonID::kEqual);
-  }
-#line 4576 "SqlParser_gen.cpp" /* yacc.c:1646  */
-    break;
-
-  case 197:
-#line 1490 "../SqlParser.ypp" /* yacc.c:1646  */
-    {
-    (yyval.comparison_) = &quickstep::ComparisonFactory::GetComparison(quickstep::ComparisonID::kNotEqual);
-  }
-#line 4584 "SqlParser_gen.cpp" /* yacc.c:1646  */
-    break;
-
-  case 198:
-#line 1493 "../SqlParser.ypp" /* yacc.c:1646  */
-    {
-    (yyval.comparison_) = &quickstep::ComparisonFactory::GetComparison(quickstep::ComparisonID::kLess);
-  }
-#line 4592 "SqlParser_gen.cpp" /* yacc.c:1646  */
-    break;
-
-  case 199:
-#line 1496 "../SqlParser.ypp" /* yacc.c:1646  */
-    {
-    (yyval.comparison_) = &quickstep::ComparisonFactory::GetComparison(quickstep::ComparisonID::kLessOrEqual);
-  }
-#line 4600 "SqlParser_gen.cpp" /* yacc.c:1646  */
-    break;
-
-  case 200:
-#line 1499 "../SqlParser.ypp" /* yacc.c:1646  */
-    {
-    (yyval.comparison_) = &quickstep::ComparisonFactory::GetComparison(quickstep::ComparisonID::kGreater);
-  }
-#line 4608 "SqlParser_gen.cpp" /* yacc.c:1646  */
-    break;
-
-  case 201:
-#line 1502 "../SqlParser.ypp" /* yacc.c:1646  */
-    {
-    (yyval.comparison_) = &quickstep::ComparisonFactory::GetComparison(quickstep::ComparisonID::kGreaterOrEqual);
-  }
-#line 4616 "SqlParser_gen.cpp" /* yacc.c:1646  */
+#line 4610 "SqlParser_gen.cpp" /* yacc.c:1661  */
     break;
 
   case 202:
-#line 1507 "../SqlParser.ypp" /* yacc.c:1646  */
->>>>>>> faba89f8
+#line 1499 "../SqlParser.ypp" /* yacc.c:1661  */
     {
     /**
      * NOTE(chasseur): This case exhibits a shift/reduce conflict with the
@@ -6829,216 +4620,112 @@
      **/
     (yyval.unary_operation_) = &quickstep::UnaryOperationFactory::GetUnaryOperation(quickstep::UnaryOperationID::kNegate);
   }
-<<<<<<< HEAD
-#line 4599 "SqlParser_gen.cpp" /* yacc.c:1661  */
-    break;
-
-  case 200:
-#line 1486 "../SqlParser.ypp" /* yacc.c:1661  */
+#line 4624 "SqlParser_gen.cpp" /* yacc.c:1661  */
+    break;
+
+  case 203:
+#line 1510 "../SqlParser.ypp" /* yacc.c:1661  */
     {
     (yyval.binary_operation_) = &quickstep::BinaryOperationFactory::GetBinaryOperation(quickstep::BinaryOperationID::kAdd);
   }
-#line 4607 "SqlParser_gen.cpp" /* yacc.c:1661  */
-    break;
-
-  case 201:
-#line 1489 "../SqlParser.ypp" /* yacc.c:1661  */
+#line 4632 "SqlParser_gen.cpp" /* yacc.c:1661  */
+    break;
+
+  case 204:
+#line 1513 "../SqlParser.ypp" /* yacc.c:1661  */
     {
     (yyval.binary_operation_) = &quickstep::BinaryOperationFactory::GetBinaryOperation(quickstep::BinaryOperationID::kSubtract);
   }
-#line 4615 "SqlParser_gen.cpp" /* yacc.c:1661  */
-    break;
-
-  case 202:
-#line 1494 "../SqlParser.ypp" /* yacc.c:1661  */
+#line 4640 "SqlParser_gen.cpp" /* yacc.c:1661  */
+    break;
+
+  case 205:
+#line 1518 "../SqlParser.ypp" /* yacc.c:1661  */
     {
     (yyval.binary_operation_) = &quickstep::BinaryOperationFactory::GetBinaryOperation(quickstep::BinaryOperationID::kMultiply);
   }
-#line 4623 "SqlParser_gen.cpp" /* yacc.c:1661  */
-    break;
-
-  case 203:
-#line 1497 "../SqlParser.ypp" /* yacc.c:1661  */
+#line 4648 "SqlParser_gen.cpp" /* yacc.c:1661  */
+    break;
+
+  case 206:
+#line 1521 "../SqlParser.ypp" /* yacc.c:1661  */
     {
     (yyval.binary_operation_) = &quickstep::BinaryOperationFactory::GetBinaryOperation(quickstep::BinaryOperationID::kDivide);
   }
-#line 4631 "SqlParser_gen.cpp" /* yacc.c:1661  */
-    break;
-
-  case 204:
-#line 1503 "../SqlParser.ypp" /* yacc.c:1661  */
-=======
-#line 4630 "SqlParser_gen.cpp" /* yacc.c:1646  */
-    break;
-
-  case 203:
-#line 1518 "../SqlParser.ypp" /* yacc.c:1646  */
-    {
-    (yyval.binary_operation_) = &quickstep::BinaryOperationFactory::GetBinaryOperation(quickstep::BinaryOperationID::kAdd);
-  }
-#line 4638 "SqlParser_gen.cpp" /* yacc.c:1646  */
-    break;
-
-  case 204:
-#line 1521 "../SqlParser.ypp" /* yacc.c:1646  */
-    {
-    (yyval.binary_operation_) = &quickstep::BinaryOperationFactory::GetBinaryOperation(quickstep::BinaryOperationID::kSubtract);
-  }
-#line 4646 "SqlParser_gen.cpp" /* yacc.c:1646  */
-    break;
-
-  case 205:
-#line 1526 "../SqlParser.ypp" /* yacc.c:1646  */
-    {
-    (yyval.binary_operation_) = &quickstep::BinaryOperationFactory::GetBinaryOperation(quickstep::BinaryOperationID::kMultiply);
-  }
-#line 4654 "SqlParser_gen.cpp" /* yacc.c:1646  */
-    break;
-
-  case 206:
-#line 1529 "../SqlParser.ypp" /* yacc.c:1646  */
-    {
-    (yyval.binary_operation_) = &quickstep::BinaryOperationFactory::GetBinaryOperation(quickstep::BinaryOperationID::kDivide);
-  }
-#line 4662 "SqlParser_gen.cpp" /* yacc.c:1646  */
+#line 4656 "SqlParser_gen.cpp" /* yacc.c:1661  */
     break;
 
   case 207:
-#line 1535 "../SqlParser.ypp" /* yacc.c:1646  */
->>>>>>> faba89f8
+#line 1527 "../SqlParser.ypp" /* yacc.c:1661  */
     {
     (yyval.string_list_) = new quickstep::PtrList<quickstep::ParseString>();
     (yyval.string_list_)->push_back((yyvsp[0].string_value_));
   }
-<<<<<<< HEAD
-#line 4640 "SqlParser_gen.cpp" /* yacc.c:1661  */
-    break;
-
-  case 205:
-#line 1507 "../SqlParser.ypp" /* yacc.c:1661  */
-=======
-#line 4671 "SqlParser_gen.cpp" /* yacc.c:1646  */
+#line 4665 "SqlParser_gen.cpp" /* yacc.c:1661  */
     break;
 
   case 208:
-#line 1539 "../SqlParser.ypp" /* yacc.c:1646  */
->>>>>>> faba89f8
+#line 1531 "../SqlParser.ypp" /* yacc.c:1661  */
     {
     (yyval.string_list_) = (yyvsp[-2].string_list_);
     (yyval.string_list_)->push_back((yyvsp[0].string_value_));
   }
-<<<<<<< HEAD
-#line 4649 "SqlParser_gen.cpp" /* yacc.c:1661  */
-    break;
-
-  case 206:
-#line 1513 "../SqlParser.ypp" /* yacc.c:1661  */
+#line 4674 "SqlParser_gen.cpp" /* yacc.c:1661  */
+    break;
+
+  case 209:
+#line 1537 "../SqlParser.ypp" /* yacc.c:1661  */
     {
     (yyval.string_value_) = (yyvsp[0].string_value_);
   }
-#line 4657 "SqlParser_gen.cpp" /* yacc.c:1661  */
-    break;
-
-  case 207:
-#line 1516 "../SqlParser.ypp" /* yacc.c:1661  */
-=======
-#line 4680 "SqlParser_gen.cpp" /* yacc.c:1646  */
-    break;
-
-  case 209:
-#line 1545 "../SqlParser.ypp" /* yacc.c:1646  */
-    {
-    (yyval.string_value_) = (yyvsp[0].string_value_);
-  }
-#line 4688 "SqlParser_gen.cpp" /* yacc.c:1646  */
+#line 4682 "SqlParser_gen.cpp" /* yacc.c:1661  */
     break;
 
   case 210:
-#line 1548 "../SqlParser.ypp" /* yacc.c:1646  */
->>>>>>> faba89f8
+#line 1540 "../SqlParser.ypp" /* yacc.c:1661  */
     {
     if ((yyvsp[0].string_value_)->value().empty()) {
       quickstep_yyerror(&(yylsp[0]), yyscanner, nullptr, "Zero-length identifier");
     }
     (yyval.string_value_) = (yyvsp[0].string_value_);
   }
-<<<<<<< HEAD
-#line 4668 "SqlParser_gen.cpp" /* yacc.c:1661  */
-    break;
-
-  case 208:
-#line 1524 "../SqlParser.ypp" /* yacc.c:1661  */
+#line 4693 "SqlParser_gen.cpp" /* yacc.c:1661  */
+    break;
+
+  case 211:
+#line 1548 "../SqlParser.ypp" /* yacc.c:1661  */
     {
     (yyval.boolean_value_) = true;
   }
-#line 4676 "SqlParser_gen.cpp" /* yacc.c:1661  */
-    break;
-
-  case 209:
-#line 1527 "../SqlParser.ypp" /* yacc.c:1661  */
+#line 4701 "SqlParser_gen.cpp" /* yacc.c:1661  */
+    break;
+
+  case 212:
+#line 1551 "../SqlParser.ypp" /* yacc.c:1661  */
     {
     (yyval.boolean_value_) = true;
   }
-#line 4684 "SqlParser_gen.cpp" /* yacc.c:1661  */
-    break;
-
-  case 210:
-#line 1530 "../SqlParser.ypp" /* yacc.c:1661  */
+#line 4709 "SqlParser_gen.cpp" /* yacc.c:1661  */
+    break;
+
+  case 213:
+#line 1554 "../SqlParser.ypp" /* yacc.c:1661  */
     {
     (yyval.boolean_value_) = false;
   }
-#line 4692 "SqlParser_gen.cpp" /* yacc.c:1661  */
-    break;
-
-  case 211:
-#line 1533 "../SqlParser.ypp" /* yacc.c:1661  */
+#line 4717 "SqlParser_gen.cpp" /* yacc.c:1661  */
+    break;
+
+  case 214:
+#line 1557 "../SqlParser.ypp" /* yacc.c:1661  */
     {
     (yyval.boolean_value_) = false;
   }
-#line 4700 "SqlParser_gen.cpp" /* yacc.c:1661  */
-    break;
-
-
-#line 4704 "SqlParser_gen.cpp" /* yacc.c:1661  */
-=======
-#line 4699 "SqlParser_gen.cpp" /* yacc.c:1646  */
-    break;
-
-  case 211:
-#line 1556 "../SqlParser.ypp" /* yacc.c:1646  */
-    {
-    (yyval.boolean_value_) = true;
-  }
-#line 4707 "SqlParser_gen.cpp" /* yacc.c:1646  */
-    break;
-
-  case 212:
-#line 1559 "../SqlParser.ypp" /* yacc.c:1646  */
-    {
-    (yyval.boolean_value_) = true;
-  }
-#line 4715 "SqlParser_gen.cpp" /* yacc.c:1646  */
-    break;
-
-  case 213:
-#line 1562 "../SqlParser.ypp" /* yacc.c:1646  */
-    {
-    (yyval.boolean_value_) = false;
-  }
-#line 4723 "SqlParser_gen.cpp" /* yacc.c:1646  */
-    break;
-
-  case 214:
-#line 1565 "../SqlParser.ypp" /* yacc.c:1646  */
-    {
-    (yyval.boolean_value_) = false;
-  }
-#line 4731 "SqlParser_gen.cpp" /* yacc.c:1646  */
-    break;
-
-
-#line 4735 "SqlParser_gen.cpp" /* yacc.c:1646  */
->>>>>>> faba89f8
+#line 4725 "SqlParser_gen.cpp" /* yacc.c:1661  */
+    break;
+
+
+#line 4729 "SqlParser_gen.cpp" /* yacc.c:1661  */
       default: break;
     }
   /* User semantic actions sometimes alter yychar, and that requires
@@ -7273,11 +4960,7 @@
 #endif
   return yyresult;
 }
-<<<<<<< HEAD
-#line 1537 "../SqlParser.ypp" /* yacc.c:1906  */
-=======
-#line 1569 "../SqlParser.ypp" /* yacc.c:1906  */
->>>>>>> faba89f8
+#line 1561 "../SqlParser.ypp" /* yacc.c:1906  */
 
 
 void NotSupported(const YYLTYPE *location, yyscan_t yyscanner, const std::string &feature) {
